--- conflicted
+++ resolved
@@ -89,11 +89,7 @@
   runBenchmark: {
     name: "test-run pallet benchmarks",
     cargoCommand: "run",
-<<<<<<< HEAD
-    cargoArgs: "--release --features runtime-benchmarks benchmark pallet --chain benchmark --execution native --pallet '*' --extrinsic '*' --steps 2 --repeat 0 --external-repeat 0",
-=======
-    cargoArgs: "-p humanode-peer --release --features runtime-benchmarks,wasmtime benchmark pallet --chain benchmark --execution native --pallet '*' --extrinsic '*' --steps 2 --repeat 0 --external-repeat 0",
->>>>>>> c6007eaf
+    cargoArgs: "-p humanode-peer --release --features runtime-benchmarks benchmark pallet --chain benchmark --execution native --pallet '*' --extrinsic '*' --steps 2 --repeat 0 --external-repeat 0",
     cargoCacheKey: "run-benchmark",
   },
   buildTryRuntime: {
