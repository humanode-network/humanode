--- conflicted
+++ resolved
@@ -22,13 +22,8 @@
 warp = "0.3"
 
 [dev-dependencies]
-<<<<<<< HEAD
 codec = { package = "parity-scale-codec", version = "3.2.2" }
-mockall = "0.10"
-=======
-codec = { package = "parity-scale-codec", version = "3.0.0" }
 mockall = "0.11"
->>>>>>> 20efea43
 serde_json = "1"
 tracing-test = "0.1"
 
