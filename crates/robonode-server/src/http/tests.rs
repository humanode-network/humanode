--- conflicted
+++ resolved
@@ -207,122 +207,10 @@
     warp::hyper::body::to_bytes(response).await.unwrap()
 }
 
-<<<<<<< HEAD
 fn root_with_error_handler(
     logic: MockLogic,
 ) -> impl Filter<Extract = impl warp::Reply, Error = std::convert::Infallible> + Clone {
     root(Arc::new(logic)).recover(rejection::handle)
-=======
-#[tokio::test]
-async fn it_works_enroll() {
-    let input = op_enroll::Request {
-        public_key: b"key".to_vec(),
-        liveness_data: OpaqueLivenessData(b"data".to_vec()),
-        liveness_data_signature: b"signature".to_vec(),
-    };
-
-    let mut mock_logic = MockLogic::new();
-    mock_logic
-        .expect_enroll()
-        .returning(|_| Ok(op_enroll::Response));
-
-    let filter = root_with_error_handler(mock_logic);
-
-    let res = warp::test::request()
-        .method("POST")
-        .path("/enroll")
-        .json(&input)
-        .reply(&filter)
-        .await;
-
-    assert_eq!(res.status(), StatusCode::CREATED);
-    assert!(res.body().is_empty());
-}
-
-#[tokio::test]
-async fn it_denies_enroll_with_invalid_public_key() {
-    let input = op_enroll::Request {
-        public_key: b"key".to_vec(),
-        liveness_data: OpaqueLivenessData(b"data".to_vec()),
-        liveness_data_signature: b"signature".to_vec(),
-    };
-
-    let mut mock_logic = MockLogic::new();
-    mock_logic
-        .expect_enroll()
-        .returning(|_| Err(op_enroll::Error::InvalidPublicKey));
-
-    let filter = root_with_error_handler(mock_logic);
-
-    let res = warp::test::request()
-        .method("POST")
-        .path("/enroll")
-        .json(&input)
-        .reply(&filter)
-        .await;
-
-    let expected_body_response =
-        expect_body_response(StatusCode::BAD_REQUEST, "ENROLL_INVALID_PUBLIC_KEY").await;
-
-    assert_eq!(res.status(), StatusCode::BAD_REQUEST);
-    assert_eq!(res.body(), &expected_body_response);
-}
-
-#[tokio::test]
-async fn it_denies_enroll_with_invalid_signature() {
-    let input = op_enroll::Request {
-        public_key: b"key".to_vec(),
-        liveness_data: OpaqueLivenessData(b"data".to_vec()),
-        liveness_data_signature: b"signature".to_vec(),
-    };
-
-    let mut mock_logic = MockLogic::new();
-    mock_logic
-        .expect_enroll()
-        .returning(|_| Err(op_enroll::Error::SignatureInvalid));
-
-    let filter = root_with_error_handler(mock_logic);
-
-    let res = warp::test::request()
-        .method("POST")
-        .path("/enroll")
-        .json(&input)
-        .reply(&filter)
-        .await;
-
-    let expected_body_response =
-        expect_body_response(StatusCode::BAD_REQUEST, "ENROLL_SIGNATURE_INVALID").await;
-
-    assert_eq!(res.status(), StatusCode::BAD_REQUEST);
-    assert_eq!(res.body(), &expected_body_response);
-}
-
-#[tokio::test]
-async fn it_works_authenticate() {
-    let input = op_authenticate::Request {
-        liveness_data: OpaqueLivenessData(b"data".to_vec()),
-        liveness_data_signature: b"signature".to_vec(),
-    };
-
-    let mut mock_logic = MockLogic::new();
-    mock_logic
-        .expect_authenticate()
-        .returning(|_| Ok(provide_authenticate_response()));
-
-    let filter = root_with_error_handler(mock_logic);
-
-    let res = warp::test::request()
-        .method("POST")
-        .path("/authenticate")
-        .json(&input)
-        .reply(&filter)
-        .await;
-
-    let expected_response = serde_json::to_string(&provide_authenticate_response()).unwrap();
-
-    assert_eq!(res.status(), StatusCode::OK);
-    assert_eq!(res.body().as_ref(), expected_response.as_bytes());
->>>>>>> fb80a76b
 }
 
 trivial_success_tests! [
@@ -334,6 +222,7 @@
         input = op_enroll::Request {
             public_key: b"key".to_vec(),
             liveness_data: OpaqueLivenessData(b"data".to_vec()),
+            liveness_data_signature: b"signature".to_vec(),
         },
         mocked_call = expect_enroll,
         injected_response = provide_enroll_response,
@@ -419,6 +308,7 @@
         input = op_enroll::Request {
             public_key: b"key".to_vec(),
             liveness_data: OpaqueLivenessData(b"data".to_vec()),
+            liveness_data_signature: b"signature".to_vec(),
         },
         mocked_call = expect_enroll,
         injected_error = op_enroll::Error::InvalidPublicKey,
@@ -427,6 +317,23 @@
     },
 
     /// This test verifies getting expected HTTP response
+    /// during failer enrollment request with SignatureInvalid error.
+    {
+        test_name = enroll_error_invalid_signature,
+        method = "POST",
+        path = "/enroll",
+        input = op_enroll::Request {
+            public_key: b"key".to_vec(),
+            liveness_data: OpaqueLivenessData(b"data".to_vec()),
+            liveness_data_signature: b"signature".to_vec(),
+        },
+        mocked_call = expect_enroll,
+        injected_error = op_enroll::Error::SignatureInvalid,
+        expected_status = StatusCode::BAD_REQUEST,
+        expected_code = "ENROLL_SIGNATURE_INVALID",
+    },
+
+    /// This test verifies getting expected HTTP response
     /// during failer enrollment request with InvalidLivenessData error.
     {
         test_name = enroll_error_invalid_liveness_data,
@@ -435,6 +342,7 @@
         input = op_enroll::Request {
             public_key: b"key".to_vec(),
             liveness_data: OpaqueLivenessData(b"data".to_vec()),
+            liveness_data_signature: b"signature".to_vec(),
         },
         mocked_call = expect_enroll,
         injected_error = op_enroll::Error::InvalidLivenessData(codec::Error::from("invalid_data")),
@@ -451,6 +359,7 @@
         input = op_enroll::Request {
             public_key: b"key".to_vec(),
             liveness_data: OpaqueLivenessData(b"data".to_vec()),
+            liveness_data_signature: b"signature".to_vec(),
         },
         mocked_call = expect_enroll,
         injected_error = op_enroll::Error::FaceScanRejected,
@@ -467,6 +376,7 @@
         input = op_enroll::Request {
             public_key: b"key".to_vec(),
             liveness_data: OpaqueLivenessData(b"data".to_vec()),
+            liveness_data_signature: b"signature".to_vec(),
         },
         mocked_call = expect_enroll,
         injected_error = op_enroll::Error::PublicKeyAlreadyUsed,
@@ -483,6 +393,7 @@
         input = op_enroll::Request {
             public_key: b"key".to_vec(),
             liveness_data: OpaqueLivenessData(b"data".to_vec()),
+            liveness_data_signature: b"signature".to_vec(),
         },
         mocked_call = expect_enroll,
         injected_error = op_enroll::Error::PersonAlreadyEnrolled,
@@ -499,6 +410,7 @@
         input = op_enroll::Request {
             public_key: b"key".to_vec(),
             liveness_data: OpaqueLivenessData(b"data".to_vec()),
+            liveness_data_signature: b"signature".to_vec(),
         },
         mocked_call = expect_enroll,
         injected_error = op_enroll::Error::InternalErrorEnrollment(facetec_api_client::Error::Server(ServerError {
@@ -517,6 +429,7 @@
         input = op_enroll::Request {
             public_key: b"key".to_vec(),
             liveness_data: OpaqueLivenessData(b"data".to_vec()),
+            liveness_data_signature: b"signature".to_vec(),
         },
         mocked_call = expect_enroll,
         injected_error = op_enroll::Error::InternalErrorEnrollmentUnsuccessful,
@@ -533,6 +446,7 @@
         input = op_enroll::Request {
             public_key: b"key".to_vec(),
             liveness_data: OpaqueLivenessData(b"data".to_vec()),
+            liveness_data_signature: b"signature".to_vec(),
         },
         mocked_call = expect_enroll,
         injected_error = op_enroll::Error::InternalErrorDbSearch(facetec_api_client::Error::Server(ServerError {
@@ -551,6 +465,7 @@
         input = op_enroll::Request {
             public_key: b"key".to_vec(),
             liveness_data: OpaqueLivenessData(b"data".to_vec()),
+            liveness_data_signature: b"signature".to_vec(),
         },
         mocked_call = expect_enroll,
         injected_error = op_enroll::Error::InternalErrorDbSearchUnsuccessful,
@@ -567,6 +482,7 @@
         input = op_enroll::Request {
             public_key: b"key".to_vec(),
             liveness_data: OpaqueLivenessData(b"data".to_vec()),
+            liveness_data_signature: b"signature".to_vec(),
         },
         mocked_call = expect_enroll,
         injected_error = op_enroll::Error::InternalErrorDbEnroll(facetec_api_client::Error::Server(ServerError {
@@ -585,6 +501,7 @@
         input = op_enroll::Request {
             public_key: b"key".to_vec(),
             liveness_data: OpaqueLivenessData(b"data".to_vec()),
+            liveness_data_signature: b"signature".to_vec(),
         },
         mocked_call = expect_enroll,
         injected_error = op_enroll::Error::InternalErrorDbEnrollUnsuccessful,
