//! Error handling logic.

use warp::hyper::StatusCode;

use crate::logic::{
    op_authenticate, op_enroll, op_get_facetec_device_sdk_params, op_get_facetec_session_token,
    op_get_public_key, ScanResultBlob,
};

/// A logic error.
#[derive(Debug, Clone)]
pub struct Logic {
    /// The HTTP status code to serve the error response with.
    pub status_code: StatusCode,
    /// A textual code representing the rejection message.
    pub error_code: &'static str,
    /// Scan result blob.
    pub scan_result_blob: Option<ScanResultBlob>,
}

impl warp::reject::Reject for Logic {}

impl Logic {
    /// Create a new [`Logic`] error.
    pub const fn new(
        status_code: StatusCode,
        error_code: &'static str,
        scan_result_blob: Option<ScanResultBlob>,
    ) -> Self {
        Self {
            status_code,
            error_code,
            scan_result_blob,
        }
    }
}

<<<<<<< HEAD
/// A helper function to return kind of internal logic error occured that we don't want to expose.
=======
/// A helper function to return kind of internal logic error occurred that we don't want to expose.
>>>>>>> e6f47f4b
fn internal_logic(scan_result_blob: Option<ScanResultBlob>) -> Logic {
    Logic::new(
        StatusCode::INTERNAL_SERVER_ERROR,
        "LOGIC_INTERNAL_ERROR",
        scan_result_blob,
    )
}

impl From<op_enroll::Error> for Logic {
    fn from(err: op_enroll::Error) -> Self {
        match err {
            op_enroll::Error::InvalidPublicKey => {
                Self::new(StatusCode::BAD_REQUEST, "ENROLL_INVALID_PUBLIC_KEY", None)
            }
            op_enroll::Error::InvalidLivenessData(_) => Self::new(
                StatusCode::BAD_REQUEST,
                "ENROLL_INVALID_LIVENESS_DATA",
                None,
            ),
            op_enroll::Error::SignatureInvalid => {
                Self::new(StatusCode::BAD_REQUEST, "ENROLL_SIGNATURE_INVALID", None)
            }
            op_enroll::Error::FaceScanRejected(scan_result_blob) => Self::new(
                StatusCode::FORBIDDEN,
                "ENROLL_FACE_SCAN_REJECTED",
                scan_result_blob,
            ),
            op_enroll::Error::PublicKeyAlreadyUsed => {
                Self::new(StatusCode::CONFLICT, "ENROLL_PUBLIC_KEY_ALREADY_USED", None)
            }
            op_enroll::Error::PersonAlreadyEnrolled(scan_result_blob) => Self::new(
                StatusCode::CONFLICT,
                "ENROLL_PERSON_ALREADY_ENROLLED",
                scan_result_blob,
            ),
            op_enroll::Error::InternalErrorEnrollmentUnsuccessful(scan_result_blob)
            | op_enroll::Error::InternalErrorDbSearch(_, scan_result_blob)
            | op_enroll::Error::InternalErrorDbSearchUnsuccessful(scan_result_blob)
            | op_enroll::Error::InternalErrorDbEnroll(_, scan_result_blob)
            | op_enroll::Error::InternalErrorDbEnrollUnsuccessful(scan_result_blob) => {
                internal_logic(scan_result_blob)
            }
            op_enroll::Error::InternalErrorEnrollment(_)
            | op_enroll::Error::InternalErrorSignatureVerificationFailed => internal_logic(None),
        }
    }
}

impl From<op_authenticate::Error> for Logic {
    fn from(err: op_authenticate::Error) -> Self {
        match err {
            op_authenticate::Error::InvalidLivenessData(_) => Self::new(
                StatusCode::BAD_REQUEST,
                "AUTHENTICATE_INVALID_LIVENESS_DATA",
                None,
            ),
            op_authenticate::Error::PersonNotFound(scan_result_blob) => Self::new(
                StatusCode::NOT_FOUND,
                "AUTHENTICATE_PERSON_NOT_FOUND",
                scan_result_blob,
            ),
            op_authenticate::Error::FaceScanRejected(scan_result_blob) => Self::new(
                StatusCode::FORBIDDEN,
                "AUTHENTICATE_FACE_SCAN_REJECTED",
                scan_result_blob,
            ),
            op_authenticate::Error::SignatureInvalid(scan_result_blob) => Self::new(
                StatusCode::FORBIDDEN,
                "AUTHENTICATE_SIGNATURE_INVALID",
                scan_result_blob,
            ),
            op_authenticate::Error::InternalErrorEnrollmentUnsuccessful(scan_result_blob)
            | op_authenticate::Error::InternalErrorDbSearch(_, scan_result_blob)
            | op_authenticate::Error::InternalErrorDbSearchUnsuccessful(scan_result_blob)
            | op_authenticate::Error::InternalErrorDbSearchMatchLevelMismatch(scan_result_blob)
            | op_authenticate::Error::InternalErrorInvalidPublicKeyHex(scan_result_blob)
            | op_authenticate::Error::InternalErrorInvalidPublicKey(scan_result_blob)
            | op_authenticate::Error::InternalErrorSignatureVerificationFailed(scan_result_blob)
            | op_authenticate::Error::InternalErrorAuthTicketSigningFailed(scan_result_blob) => {
                internal_logic(scan_result_blob)
            }
            op_authenticate::Error::InternalErrorEnrollment(_) => internal_logic(None),
        }
    }
}

impl From<op_get_facetec_device_sdk_params::Error> for Logic {
    fn from(err: op_get_facetec_device_sdk_params::Error) -> Self {
        match err {}
    }
}

impl From<op_get_facetec_session_token::Error> for Logic {
    fn from(err: op_get_facetec_session_token::Error) -> Self {
        match err {
            op_get_facetec_session_token::Error::InternalErrorSessionToken(_)
            | op_get_facetec_session_token::Error::InternalErrorSessionTokenUnsuccessful => {
                internal_logic(None)
            }
        }
    }
}

impl From<op_get_public_key::Error> for Logic {
    fn from(err: op_get_public_key::Error) -> Self {
        match err {}
    }
}<|MERGE_RESOLUTION|>--- conflicted
+++ resolved
@@ -35,11 +35,7 @@
     }
 }
 
-<<<<<<< HEAD
-/// A helper function to return kind of internal logic error occured that we don't want to expose.
-=======
 /// A helper function to return kind of internal logic error occurred that we don't want to expose.
->>>>>>> e6f47f4b
 fn internal_logic(scan_result_blob: Option<ScanResultBlob>) -> Logic {
     Logic::new(
         StatusCode::INTERNAL_SERVER_ERROR,
