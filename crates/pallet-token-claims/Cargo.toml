--- conflicted
+++ resolved
@@ -7,19 +7,11 @@
 [dependencies]
 primitives-ethereum = { version = "0.1", path = "../primitives-ethereum", default-features = false }
 
-<<<<<<< HEAD
 codec = { package = "parity-scale-codec", version = "3.2.2", default-features = false, features = ["derive"] }
 frame-benchmarking = { default-features = false, git = "https://github.com/humanode-network/substrate", branch = "locked/polkadot-v0.9.38", optional = true }
 frame-support = { default-features = false, git = "https://github.com/humanode-network/substrate", branch = "locked/polkadot-v0.9.38" }
 frame-system = { default-features = false, git = "https://github.com/humanode-network/substrate", branch = "locked/polkadot-v0.9.38" }
-scale-info = { version = "2.1.1", default-features = false, features = ["derive"] }
-=======
-codec = { package = "parity-scale-codec", version = "3.0.0", default-features = false, features = ["derive"] }
-frame-benchmarking = { default-features = false, git = "https://github.com/humanode-network/substrate", branch = "locked/polkadot-v0.9.36", optional = true }
-frame-support = { default-features = false, git = "https://github.com/humanode-network/substrate", branch = "locked/polkadot-v0.9.36" }
-frame-system = { default-features = false, git = "https://github.com/humanode-network/substrate", branch = "locked/polkadot-v0.9.36" }
 scale-info = { version = "2.5.0", default-features = false, features = ["derive"] }
->>>>>>> 4378ae1c
 serde = { version = "1", optional = true }
 
 [dev-dependencies]
