//! The tests for the pallet.

use frame_support::{
    assert_noop, assert_ok, assert_storage_noop,
    dispatch::{DispatchClass, DispatchInfo, Pays},
    pallet_prelude::{InvalidTransaction, ValidTransaction},
    unsigned::TransactionValidityError,
    weights::Weight,
};
use mockall::predicate;
use primitives_ethereum::EthereumAddress;
use sp_runtime::{traits::SignedExtension, DispatchError};

use crate::{
    mock::{
        eth, new_test_ext, new_test_ext_with, sig, Balances, EthAddr,
        MockEthereumSignatureVerifier, MockVestingInterface, MockVestingSchedule, RuntimeOrigin,
        Test, TestExternalitiesExt, TokenClaims, TREASURY,
    },
    traits::{NoVesting, VestingInterface},
    types::{ClaimInfo, EthereumSignatureMessageParams},
    *,
};

fn pot_account_balance() -> BalanceOf<Test> {
    <CurrencyOf<Test>>::free_balance(&<Test as Config>::PotAccountId::get())
}

fn total_claimable_balance() -> BalanceOf<Test> {
    <TotalClaimable<Test>>::get()
}

fn currency_total_issuance() -> BalanceOf<Test> {
    <CurrencyOf<Test>>::total_issuance()
}

#[test]
fn basic_setup_works() {
    new_test_ext().execute_with_ext(|_| {
        // Check the claims.
        assert_eq!(<Claims<Test>>::get(EthereumAddress::default()), None);
        assert_eq!(
            <Claims<Test>>::get(eth(EthAddr::Existing)),
            Some(ClaimInfo {
                balance: 10,
                vesting: MockVestingSchedule
            })
        );
        assert_eq!(
            <Claims<Test>>::get(eth(EthAddr::SecondExisting)),
            Some(ClaimInfo {
                balance: 20,
                vesting: MockVestingSchedule
            })
        );

        // Check the pot balance.
        assert_eq!(
            pot_account_balance(),
            30 + <CurrencyOf<Test>>::minimum_balance()
        );

        // Check the total claimable balance value.
        assert_eq!(total_claimable_balance(), 30);
    });
}

/// This test verifies that claiming works in the happy path.
#[test]
fn claiming_works() {
    new_test_ext().execute_with_ext(|_| {
        // Check test preconditions.
        assert!(<Claims<Test>>::contains_key(eth(EthAddr::Existing)));
        assert_eq!(Balances::free_balance(42), 0);
        let pot_account_balance_before = pot_account_balance();
        let total_claimable_balance_before = total_claimable_balance();
        let currency_total_issuance_before = currency_total_issuance();

        // Set mock expectations.
        let recover_signer_ctx = MockEthereumSignatureVerifier::recover_signer_context();
        let lock_under_vesting_ctx = MockVestingInterface::lock_under_vesting_context();
        recover_signer_ctx
            .expect()
            .once()
            .with(
                predicate::eq(sig(1)),
                predicate::eq(EthereumSignatureMessageParams {
                    account_id: 42,
                    ethereum_address: eth(EthAddr::Existing),
                }),
            )
            .return_const(Some(eth(EthAddr::Existing)));
        lock_under_vesting_ctx
            .expect()
            .once()
            .with(predicate::eq(42), predicate::eq(10), predicate::always())
            .return_const(Ok(()));

        // Invoke the function under test.
        assert_ok!(TokenClaims::claim(
            RuntimeOrigin::signed(42),
            eth(EthAddr::Existing),
            sig(1)
        ));

        // Assert state changes.
        assert!(!<Claims<Test>>::contains_key(eth(EthAddr::Existing)));
        assert_eq!(Balances::free_balance(42), 10);
        assert_eq!(pot_account_balance_before - pot_account_balance(), 10);
        assert_eq!(
            total_claimable_balance_before - total_claimable_balance(),
            10
        );
        assert_eq!(
            currency_total_issuance_before - currency_total_issuance(),
            0
        );

        // Assert mock invocations.
        recover_signer_ctx.checkpoint();
        lock_under_vesting_ctx.checkpoint();
    });
}

/// This test verifies that claiming does not go through when the ethereum address recovery from
/// the ethereum signature fails.
#[test]
fn claim_eth_signature_recovery_failure() {
    new_test_ext().execute_with_ext(|_| {
        // Check test preconditions.
        assert!(<Claims<Test>>::contains_key(eth(EthAddr::Existing)));
        assert_eq!(Balances::free_balance(42), 0);
        let pot_account_balance_before = pot_account_balance();
        let total_claimable_balance_before = total_claimable_balance();
        let currency_total_issuance_before = currency_total_issuance();

        // Set mock expectations.
        let recover_signer_ctx = MockEthereumSignatureVerifier::recover_signer_context();
        let lock_under_vesting_ctx = MockVestingInterface::lock_under_vesting_context();
        recover_signer_ctx
            .expect()
            .once()
            .with(
                predicate::eq(sig(1)),
                predicate::eq(EthereumSignatureMessageParams {
                    account_id: 42,
                    ethereum_address: eth(EthAddr::Existing),
                }),
            )
            .return_const(None);
        lock_under_vesting_ctx.expect().never();

        // Invoke the function under test.
        assert_noop!(
            TokenClaims::claim(RuntimeOrigin::signed(42), eth(EthAddr::Existing), sig(1)),
            <Error<Test>>::InvalidSignature
        );

        // Assert state changes.
        assert!(<Claims<Test>>::contains_key(eth(EthAddr::Existing)));
        assert_eq!(Balances::free_balance(42), 0);
        assert_eq!(pot_account_balance_before - pot_account_balance(), 0);
        assert_eq!(
            total_claimable_balance_before - total_claimable_balance(),
            0
        );
        assert_eq!(
            currency_total_issuance_before - currency_total_issuance(),
            0
        );

        // Assert mock invocations.
        recover_signer_ctx.checkpoint();
        lock_under_vesting_ctx.checkpoint();
    });
}

/// This test verifies that claiming does not go through when the ethereum address recovery from
/// the ethereum signature recoves an address that does not match the expected one.
#[test]
fn claim_eth_signature_recovery_invalid() {
    new_test_ext().execute_with_ext(|_| {
        // Check test preconditions.
        assert!(<Claims<Test>>::contains_key(eth(EthAddr::Existing)));
        assert!(!<Claims<Test>>::contains_key(eth(EthAddr::Unknown)));
        assert_eq!(Balances::free_balance(42), 0);
        let pot_account_balance_before = pot_account_balance();
        let total_claimable_balance_before = total_claimable_balance();
        let currency_total_issuance_before = currency_total_issuance();

        // Set mock expectations.
        let recover_signer_ctx = MockEthereumSignatureVerifier::recover_signer_context();
        let lock_under_vesting_ctx = MockVestingInterface::lock_under_vesting_context();
        recover_signer_ctx
            .expect()
            .once()
            .with(
                predicate::eq(sig(1)),
                predicate::eq(EthereumSignatureMessageParams {
                    account_id: 42,
                    ethereum_address: eth(EthAddr::Existing),
                }),
            )
            .return_const(Some(eth(EthAddr::Unknown)));
        lock_under_vesting_ctx.expect().never();

        // Invoke the function under test.
        assert_noop!(
            TokenClaims::claim(RuntimeOrigin::signed(42), eth(EthAddr::Existing), sig(1)),
            <Error<Test>>::InvalidSignature
        );

        // Assert state changes.
        assert!(<Claims<Test>>::contains_key(eth(EthAddr::Existing)));
        assert!(!<Claims<Test>>::contains_key(eth(EthAddr::Unknown)));
        assert_eq!(Balances::free_balance(42), 0);
        assert_eq!(pot_account_balance_before - pot_account_balance(), 0);
        assert_eq!(
            total_claimable_balance_before - total_claimable_balance(),
            0
        );
        assert_eq!(
            currency_total_issuance_before - currency_total_issuance(),
            0
        );

        // Assert mock invocations.
        recover_signer_ctx.checkpoint();
        lock_under_vesting_ctx.checkpoint();
    });
}

/// This test verifies that claiming does end up in a consistent state if the vesting interface call
/// returns an error.
#[test]
fn claim_lock_under_vesting_failure() {
    new_test_ext().execute_with_ext(|_| {
        // Check test preconditions.
        assert!(<Claims<Test>>::contains_key(eth(EthAddr::Existing)));
        assert_eq!(Balances::free_balance(42), 0);
        let pot_account_balance_before = pot_account_balance();
        let total_claimable_balance_before = total_claimable_balance();
        let currency_total_issuance_before = currency_total_issuance();

        // Set mock expectations.
        let recover_signer_ctx = MockEthereumSignatureVerifier::recover_signer_context();
        let lock_under_vesting_ctx = MockVestingInterface::lock_under_vesting_context();
        recover_signer_ctx
            .expect()
            .once()
            .with(
                predicate::eq(sig(1)),
                predicate::eq(EthereumSignatureMessageParams {
                    account_id: 42,
                    ethereum_address: eth(EthAddr::Existing),
                }),
            )
            .return_const(Some(eth(EthAddr::Existing)));
        lock_under_vesting_ctx
            .expect()
            .once()
            .with(predicate::eq(42), predicate::eq(10), predicate::always())
            .return_const(Err(DispatchError::Other("vesting interface failed")));

        // Invoke the function under test.
        assert_noop!(
            TokenClaims::claim(RuntimeOrigin::signed(42), eth(EthAddr::Existing), sig(1)),
            DispatchError::Other("vesting interface failed"),
        );

        // Assert state changes.
        assert!(<Claims<Test>>::contains_key(eth(EthAddr::Existing)));
        assert_eq!(Balances::free_balance(42), 0);
        assert_eq!(pot_account_balance_before - pot_account_balance(), 0);
        assert_eq!(
            total_claimable_balance_before - total_claimable_balance(),
            0
        );
        assert_eq!(
            currency_total_issuance_before - currency_total_issuance(),
            0
        );

        // Assert mock invocations.
        recover_signer_ctx.checkpoint();
        lock_under_vesting_ctx.checkpoint();
    });
}

/// This test verifies that when there is no claim, the claim call fails.
#[test]
fn claim_non_existing() {
    new_test_ext().execute_with_ext(|_| {
        // Check test preconditions.
        assert!(!<Claims<Test>>::contains_key(eth(EthAddr::Unknown)));
        assert_eq!(Balances::free_balance(42), 0);
        let pot_account_balance_before = pot_account_balance();
        let total_claimable_balance_before = total_claimable_balance();
        let currency_total_issuance_before = currency_total_issuance();

        // Set mock expectations.
        let recover_signer_ctx = MockEthereumSignatureVerifier::recover_signer_context();
        let lock_under_vesting_ctx = MockVestingInterface::lock_under_vesting_context();
        recover_signer_ctx
            .expect()
            .once()
            .with(
                predicate::eq(sig(1)),
                predicate::eq(EthereumSignatureMessageParams {
                    account_id: 42,
                    ethereum_address: eth(EthAddr::Unknown),
                }),
            )
            .return_const(Some(eth(EthAddr::Unknown)));
        lock_under_vesting_ctx.expect().never();

        // Invoke the function under test.
        assert_noop!(
            TokenClaims::claim(RuntimeOrigin::signed(42), eth(EthAddr::Unknown), sig(1)),
            <Error<Test>>::NoClaim,
        );

        // Assert state changes.
        assert!(!<Claims<Test>>::contains_key(eth(EthAddr::Unknown)));
        assert_eq!(Balances::free_balance(42), 0);
        assert_eq!(pot_account_balance_before - pot_account_balance(), 0);
        assert_eq!(
            total_claimable_balance_before - total_claimable_balance(),
            0
        );
        assert_eq!(
            currency_total_issuance_before - currency_total_issuance(),
            0
        );

        // Assert mock invocations.
        recover_signer_ctx.checkpoint();
        lock_under_vesting_ctx.checkpoint();
    });
}

/// This test verifies that empty claims in genesis are handled correctly.
#[test]
fn genesis_empty() {
    new_test_ext_with(mock::GenesisConfig {
        balances: mock::BalancesConfig {
            balances: vec![(
                mock::Pot::account_id(),
                1, /* existential deposit only */
            )],
        },
        ..Default::default()
    })
    .execute_with_ext(|_| {
        // Check the pot balance.
        assert_eq!(pot_account_balance(), <CurrencyOf<Test>>::minimum_balance());
    });
}

/// This test verifies that the genesis builder correctly ensures the pot balance.
#[test]
#[should_panic = "invalid balance in the token claims pot account: got 124, expected 457"]
fn genesis_ensure_pot_balance_is_checked() {
    new_test_ext_with(mock::GenesisConfig {
        balances: mock::BalancesConfig {
            balances: vec![(
                mock::Pot::account_id(),
                1 /* existential deposit */ +
                123, /* total claimable amount that doesn't match the sum of claims */
            )],
        },
        token_claims: mock::TokenClaimsConfig {
            claims: vec![(
                EthereumAddress([0; 20]),
                ClaimInfo {
                    balance: 456,
                    vesting: MockVestingSchedule,
                },
            )],
            total_claimable: Some(456),
        },
        ..Default::default()
    });
}

/// This test verifies that the genesis builder asserts the equality of the configured and computed
/// total claimable balances.
#[test]
#[should_panic = "computed total claimable balance (123) is different from the one specified at the genesis config (456)"]
fn genesis_ensure_total_claimable_balance_is_asserted() {
    new_test_ext_with(mock::GenesisConfig {
        balances: mock::BalancesConfig {
            balances: vec![(
                mock::Pot::account_id(),
                1 /* existential deposit */ +
                123, /* total claimable amount */
            )],
        },
        token_claims: mock::TokenClaimsConfig {
            claims: vec![(
                EthereumAddress([0; 20]),
                ClaimInfo {
                    balance: 123, /* the only contribution to the total claimable balance */
                    vesting: MockVestingSchedule,
                },
            )],
            total_claimable: Some(456), /* the configured total claimable balance that doesn't matched the computed value */
        },
        ..Default::default()
    });
}

/// This test verifies that the genesis builder works when no assertion of the total claimable
/// balance is set.
#[test]
fn genesis_no_total_claimable_balance_assertion_works() {
    new_test_ext_with(mock::GenesisConfig {
        balances: mock::BalancesConfig {
            balances: vec![(
                mock::Pot::account_id(),
                1 /* existential deposit */ +
                123, /* total claimable amount */
            )],
        },
        token_claims: mock::TokenClaimsConfig {
            claims: vec![(
                EthereumAddress([0; 20]),
                ClaimInfo {
                    balance: 123,
                    vesting: MockVestingSchedule,
                },
            )],
            total_claimable: None, /* don't assert */
        },
        ..Default::default()
    });
}

/// This test verifies that the genesis builder does not allow conflicting keys (eth addresses)
/// in claims.
#[test]
#[should_panic = "conflicting claim found in genesis for address 0x0000000000000000000000000000000000000000"]
fn genesis_does_not_allow_same_eth_address() {
    new_test_ext_with(mock::GenesisConfig {
        balances: mock::BalancesConfig {
            balances: vec![(
                mock::Pot::account_id(),
                1 /* existential deposit */ +
                123 + 456, /* total claimable amount */
            )],
        },
        token_claims: mock::TokenClaimsConfig {
            claims: vec![
                (
                    EthereumAddress([0; 20]), /* an eth address used for the first time */
                    ClaimInfo {
                        balance: 123,
                        vesting: MockVestingSchedule,
                    },
                ),
                (
                    EthereumAddress([0; 20]), /* the same eth address used for the second time */
                    ClaimInfo {
                        balance: 456,
                        vesting: MockVestingSchedule,
                    },
                ),
            ],
            total_claimable: Some(123 + 456),
        },
        ..Default::default()
    });
}

/// This test verifies that the genesis builder allow non-conflicting keys (eth addresses)
/// in claims.
#[test]
fn genesis_allows_different_eth_address() {
    new_test_ext_with(mock::GenesisConfig {
        balances: mock::BalancesConfig {
            balances: vec![(
                mock::Pot::account_id(),
                1 /* existential deposit */ +
                123 + 456, /* total claimable amount */
            )],
        },
        token_claims: mock::TokenClaimsConfig {
            claims: vec![
                (
                    EthereumAddress([0; 20]), /* an eth address used for the first time */
                    ClaimInfo {
                        balance: 123,
                        vesting: MockVestingSchedule,
                    },
                ),
                (
                    EthereumAddress([1; 20]), /* another eth address, used for the first time */
                    ClaimInfo {
                        balance: 456,
                        vesting: MockVestingSchedule,
                    },
                ),
            ],
            total_claimable: Some(123 + 456),
        },
        ..Default::default()
    });
}

/// This test verifies that we can consume all of the claims seqentially and get to the empty
/// claimable balance in the pot but without killing the pot account.
#[test]
fn claiming_sequential() {
    new_test_ext().execute_with_ext(|_| {
        // Check test preconditions.
        assert_eq!(Balances::free_balance(42), 0);
        let pot_account_balance_before = pot_account_balance();
        let currency_total_issuance_before = currency_total_issuance();

        // Prepare the keys to iterate over all the claims.
        let claims: Vec<_> = <Claims<Test>>::iter().collect();

        // Iterate over all the claims conuming them.
        for (claim_eth_address, claim_info) in &claims {
            // Set mock expectations.
            let recover_signer_ctx = MockEthereumSignatureVerifier::recover_signer_context();
            recover_signer_ctx
                .expect()
                .once()
                .with(
                    predicate::eq(sig(1)),
                    predicate::eq(EthereumSignatureMessageParams {
                        account_id: 42,
                        ethereum_address: *claim_eth_address,
                    }),
                )
                .return_const(Some(*claim_eth_address));
            let lock_under_vesting_ctx = MockVestingInterface::lock_under_vesting_context();
            lock_under_vesting_ctx
                .expect()
                .once()
                .with(
                    predicate::eq(42),
                    predicate::eq(claim_info.balance),
                    predicate::eq(claim_info.vesting.clone()),
                )
                .return_const(Ok(()));

            assert_ok!(TokenClaims::claim(
                RuntimeOrigin::signed(42),
                *claim_eth_address,
                sig(1),
            ));

            // Assert state changes for this local iteration.
            assert!(!<Claims<Test>>::contains_key(claim_eth_address));
            assert_eq!(
                currency_total_issuance_before - currency_total_issuance(),
                0
            );

            // Assert mock invocations.
            recover_signer_ctx.checkpoint();
            lock_under_vesting_ctx.checkpoint();
        }

        // Assert overall state changes.
        assert_eq!(
            Balances::free_balance(42),
            pot_account_balance_before - <CurrencyOf<Test>>::minimum_balance()
        );
        assert_eq!(pot_account_balance(), <CurrencyOf<Test>>::minimum_balance());
        assert_eq!(total_claimable_balance(), 0);
        assert_eq!(
            currency_total_issuance_before - currency_total_issuance(),
            0
        );
    });
}

/// This test verifies that [`NoVesting`] parses from JSON correctly.
#[test]
fn parse_no_vesting_schedule() {
    let data = r#"{"balance":10,"vesting":null}"#;
    let claim_info: ClaimInfo<u8, <NoVesting<Test> as VestingInterface>::Schedule> =
        serde_json::from_str(data).unwrap();
    assert_eq!(
        claim_info,
        ClaimInfo {
            balance: 10,
            vesting: (),
        }
    )
}

/// These tests ensure that [`traits::OptionalVesting`] works as expected.
mod optional_vesting_interface {
    use super::*;
    use crate::traits::{self, OptionalVesting};

    mockall::mock! {
        #[derive(Debug)]
        pub DummyValueVestingInterface {}
        impl traits::VestingInterface for DummyValueVestingInterface {
            type AccountId = u8;
            type Balance = u8;
            type Schedule = String;

            fn lock_under_vesting(
                account: &<Self as traits::VestingInterface>::AccountId,
                balance_to_lock: <Self as traits::VestingInterface>::Balance,
                schedule: <Self as traits::VestingInterface>::Schedule,
            ) -> frame_support::dispatch::DispatchResult;
        }
    }

    type TestInterface = OptionalVesting<MockDummyValueVestingInterface>;

    /// Ensure the present value parses correctly.
    #[test]
    fn some_parses_correctly() {
        let data = r#"{"balance":10,"vesting":"test"}"#;
        let claim_info: ClaimInfo<u8, <TestInterface as VestingInterface>::Schedule> =
            serde_json::from_str(data).unwrap();
        assert_eq!(
            claim_info,
            ClaimInfo {
                balance: 10,
                vesting: Some("test".to_owned()),
            }
        );
    }

    /// Ensure the absent value parses correctly.
    #[test]
    fn none_parses_correctly() {
        let data = r#"{"balance":10,"vesting":null}"#;
        let claim_info: ClaimInfo<u8, <TestInterface as VestingInterface>::Schedule> =
            serde_json::from_str(data).unwrap();
        assert_eq!(
            claim_info,
            ClaimInfo {
                balance: 10,
                vesting: None,
            }
        );
    }

    /// Ensure that [`Some`] value properly evaluates to a call to the wrapped vesting interface and
    /// passes the [`Ok`] result as-is.
    #[test]
    fn some_works_ok() {
        mock::with_runtime_lock(|| {
            let ctx = MockDummyValueVestingInterface::lock_under_vesting_context();
            ctx.expect()
                .once()
                .with(
                    predicate::eq(42),
                    predicate::eq(10),
                    predicate::eq("test".to_owned()),
                )
                .return_const(Ok(()));

            assert_eq!(
                TestInterface::lock_under_vesting(&42, 10, Some("test".to_owned())),
                Ok(())
            );

            ctx.checkpoint();
        })
    }

    /// Ensure that [`Some`] value properly evaluates to a call to the wrapped vesting interface and
    /// passes the [`Err`] result as-is.
    #[test]
    fn some_works_err() {
        mock::with_runtime_lock(|| {
            let ctx = MockDummyValueVestingInterface::lock_under_vesting_context();
            ctx.expect()
                .once()
                .with(
                    predicate::eq(42),
                    predicate::eq(10),
                    predicate::eq("test".to_owned()),
                )
                .return_const(Err(DispatchError::Other("test error")));

            assert_eq!(
                TestInterface::lock_under_vesting(&42, 10, Some("test".to_owned())),
                Err(DispatchError::Other("test error"))
            );

            ctx.checkpoint();
        })
    }

    /// Ensure that [`None`] value does not evaluate to a call to the wrapped vesting interface at
    /// all, and simply returns [`Ok`].
    #[test]
    fn none_works() {
        mock::with_runtime_lock(|| {
            let ctx = MockDummyValueVestingInterface::lock_under_vesting_context();
            ctx.expect().never();

            assert_eq!(TestInterface::lock_under_vesting(&42, 10, None), Ok(()));

            ctx.checkpoint();
        })
    }
}

/// This test verifies that adding claim signed by sudo account works in the happy path.
#[test]
fn adding_claim_works() {
    new_test_ext().execute_with_ext(|_| {
        // Check test preconditions.
        assert!(!<Claims<Test>>::contains_key(eth(EthAddr::New)));

        let funds_provider_balance_before = Balances::free_balance(TREASURY);
        let pot_account_balance_before = pot_account_balance();
        let total_claimable_balance_before = total_claimable_balance();
        let currency_total_issuance_before = currency_total_issuance();

        let claimed_balance = 30;
        let new_claim_info = ClaimInfo {
            balance: claimed_balance,
            vesting: MockVestingSchedule,
        };

        // Set block number to enable events.
        mock::System::set_block_number(1);

<<<<<<< HEAD
        // Non-sudo accounts are not allowed.
        assert_noop!(
            TokenClaims::add_claim(
                RuntimeOrigin::signed(42),
                eth(EthAddr::New),
                new_claim_info.clone(),
                TREASURY,
            ),
            DispatchError::BadOrigin
        );
=======
>>>>>>> 7d6f7d97
        // Invoke the function under test.
        assert_ok!(TokenClaims::add_claim(
            RuntimeOrigin::root(),
            eth(EthAddr::New),
            new_claim_info.clone(),
            TREASURY,
        ));

        // Assert state changes.
        assert_eq!(
            <Claims<Test>>::get(eth(EthAddr::New)).unwrap(),
            new_claim_info
        );
        assert_eq!(
            total_claimable_balance() - total_claimable_balance_before,
            claimed_balance
        );
        assert_eq!(
            pot_account_balance() - pot_account_balance_before,
            claimed_balance
        );
        assert_eq!(
            funds_provider_balance_before - Balances::free_balance(TREASURY),
            claimed_balance
        );
        assert_eq!(currency_total_issuance_before, currency_total_issuance());
        mock::System::assert_has_event(mock::RuntimeEvent::TokenClaims(Event::ClaimAdded {
            ethereum_address: eth(EthAddr::New),
            claim: new_claim_info,
        }));
    });
}

/// This test verifies that adding claim signed by account different from sudo fails.
#[test]
fn adding_claim_not_sudo() {
    new_test_ext().execute_with_ext(|_| {
        let new_claim_info = ClaimInfo {
            balance: 30,
            vesting: MockVestingSchedule,
        };

        // Non-sudo accounts are not allowed.
        assert_noop!(
            TokenClaims::add_claim(
                RuntimeOrigin::signed(42),
                eth(EthAddr::New),
                new_claim_info,
                TREASURY,
            ),
            DispatchError::BadOrigin
        );
    });
}

/// This test verifies that adding claim with conflicting ethereum address fails.
#[test]
fn adding_claim_conflicting_eth_address() {
    new_test_ext().execute_with_ext(|_| {
        let new_claim_info = ClaimInfo {
            balance: 30,
            vesting: MockVestingSchedule,
        };

        // Invoke the function under test.
        assert_noop!(
            TokenClaims::add_claim(
                RuntimeOrigin::root(),
                eth(EthAddr::Existing),
                new_claim_info,
                TREASURY,
            ),
            Error::<Test>::ConflictingEthereumAddress
        );
    });
}

/// This test verifies that adding claim fails if there is not enough funds in the funds provider.
#[test]
fn adding_claim_funds_provider_underflow() {
    new_test_ext().execute_with_ext(|_| {
        let new_claim_info = ClaimInfo {
            balance: Balances::free_balance(TREASURY) + 1,
            vesting: MockVestingSchedule,
        };

        // Invoke the function under test.
        assert_noop!(
            TokenClaims::add_claim(
                RuntimeOrigin::root(),
                eth(EthAddr::New),
                new_claim_info,
                TREASURY,
            ),
            Error::<Test>::FundsProviderUnderflow
        );
    });
}

/// This test verifies that removing claim signed by sudo account works in the happy path.
#[test]
fn removing_claim_works() {
    new_test_ext().execute_with_ext(|_| {
        // Check test preconditions.
        assert!(<Claims<Test>>::contains_key(eth(EthAddr::Existing)));

        let claim = <Claims<Test>>::get(eth(EthAddr::Existing)).unwrap();
        let funds_consumer_balance_before = Balances::free_balance(TREASURY);
        let pot_account_balance_before = pot_account_balance();
        let total_claimable_balance_before = total_claimable_balance();
        let currency_total_issuance_before = currency_total_issuance();

        // Set block number to enable events.
        mock::System::set_block_number(1);

        // Invoke the function under test.
        assert_ok!(TokenClaims::remove_claim(
            RuntimeOrigin::root(),
            eth(EthAddr::Existing),
            TREASURY,
        ));

        // Assert state changes.
        assert!(!<Claims<Test>>::contains_key(eth(EthAddr::Existing)));
        assert_eq!(
            total_claimable_balance_before - total_claimable_balance(),
            claim.balance
        );
        assert_eq!(
            pot_account_balance_before - pot_account_balance(),
            claim.balance
        );
        assert_eq!(
            Balances::free_balance(TREASURY) - funds_consumer_balance_before,
            claim.balance
        );
        assert_eq!(currency_total_issuance_before, currency_total_issuance());
        mock::System::assert_has_event(mock::RuntimeEvent::TokenClaims(Event::ClaimRemoved {
            ethereum_address: eth(EthAddr::Existing),
            claim,
        }));
    });
}

/// This test verifies that removing claim signed by account different from sudo fails.
#[test]
fn removing_claim_not_sudo() {
    new_test_ext().execute_with_ext(|_| {
        // Non-sudo accounts are not allowed.
        assert_noop!(
            TokenClaims::remove_claim(RuntimeOrigin::signed(42), eth(EthAddr::Existing), TREASURY,),
            DispatchError::BadOrigin
        );
    });
}

/// This test verifies that removing claim fails if the claim doesn't exist.
#[test]
fn removing_claim_no_claim() {
    new_test_ext().execute_with_ext(|_| {
        // Invoke the function under test.
        assert_noop!(
            TokenClaims::remove_claim(RuntimeOrigin::root(), eth(EthAddr::New), TREASURY,),
            Error::<Test>::NoClaim
        );
    });
}

/// This test verifies that changing claim with balance increase signed by sudo account works in the happy path.
#[test]
fn changing_claim_balance_increase_works() {
    new_test_ext().execute_with_ext(|_| {
        // Check test preconditions.
        assert!(<Claims<Test>>::contains_key(eth(EthAddr::Existing)));

        let old_claim = <Claims<Test>>::get(eth(EthAddr::Existing)).unwrap();
        let funds_provider_balance_before = Balances::free_balance(TREASURY);
        let pot_account_balance_before = pot_account_balance();
        let total_claimable_balance_before = total_claimable_balance();
        let currency_total_issuance_before = currency_total_issuance();

        let new_claimed_balance = 30;
        let new_claim_info = ClaimInfo {
            balance: new_claimed_balance,
            vesting: MockVestingSchedule,
        };

        // Set block number to enable events.
        mock::System::set_block_number(1);

<<<<<<< HEAD
        // Non-sudo accounts are not allowed.
        assert_noop!(
            TokenClaims::change_claim(
                RuntimeOrigin::signed(42),
                eth(EthAddr::Existing),
                new_claim_info.clone(),
                TREASURY,
            ),
            DispatchError::BadOrigin
        );
=======
>>>>>>> 7d6f7d97
        // Invoke the function under test.
        assert_ok!(TokenClaims::change_claim(
            RuntimeOrigin::root(),
            eth(EthAddr::Existing),
            new_claim_info.clone(),
            TREASURY,
        ));

        // Assert state changes.
        assert_eq!(
            <Claims<Test>>::get(eth(EthAddr::Existing)).unwrap(),
            new_claim_info
        );
        assert_eq!(
            total_claimable_balance() - total_claimable_balance_before,
            new_claimed_balance - old_claim.balance
        );
        assert_eq!(
            pot_account_balance() - pot_account_balance_before,
            new_claimed_balance - old_claim.balance
        );
        assert_eq!(
            funds_provider_balance_before - Balances::free_balance(TREASURY),
            new_claimed_balance - old_claim.balance
        );
        assert_eq!(currency_total_issuance_before, currency_total_issuance());
        mock::System::assert_has_event(mock::RuntimeEvent::TokenClaims(Event::ClaimChanged {
            ethereum_address: eth(EthAddr::Existing),
            old_claim,
            new_claim: new_claim_info,
        }));
    });
}

/// This test verifies that changing claim with balance decrease signed by sudo account works in the happy path.
#[test]
fn changing_claim_balance_decrease_works() {
    new_test_ext().execute_with_ext(|_| {
        // Check test preconditions.
        assert!(<Claims<Test>>::contains_key(eth(EthAddr::Existing)));

        let old_claim = <Claims<Test>>::get(eth(EthAddr::Existing)).unwrap();
        let funds_provider_balance_before = Balances::free_balance(TREASURY);
        let pot_account_balance_before = pot_account_balance();
        let total_claimable_balance_before = total_claimable_balance();
        let currency_total_issuance_before = currency_total_issuance();

        let new_claimed_balance = 5;
        let new_claim_info = ClaimInfo {
            balance: new_claimed_balance,
            vesting: MockVestingSchedule,
        };

        // Set block number to enable events.
        mock::System::set_block_number(1);

<<<<<<< HEAD
        // Non-sudo accounts are not allowed.
        assert_noop!(
            TokenClaims::change_claim(
                RuntimeOrigin::signed(42),
                eth(EthAddr::Existing),
                new_claim_info.clone(),
                TREASURY,
            ),
            DispatchError::BadOrigin
        );
=======
>>>>>>> 7d6f7d97
        // Invoke the function under test.
        assert_ok!(TokenClaims::change_claim(
            RuntimeOrigin::root(),
            eth(EthAddr::Existing),
            new_claim_info.clone(),
            TREASURY,
        ));

        // Assert state changes.
        assert_eq!(
            <Claims<Test>>::get(eth(EthAddr::Existing)).unwrap(),
            new_claim_info
        );
        assert_eq!(
            total_claimable_balance_before - total_claimable_balance(),
            old_claim.balance - new_claimed_balance,
        );
        assert_eq!(
            pot_account_balance_before - pot_account_balance(),
            old_claim.balance - new_claimed_balance,
        );
        assert_eq!(
            Balances::free_balance(TREASURY) - funds_provider_balance_before,
            old_claim.balance - new_claimed_balance
        );
        assert_eq!(currency_total_issuance_before, currency_total_issuance());
        mock::System::assert_has_event(mock::RuntimeEvent::TokenClaims(Event::ClaimChanged {
            ethereum_address: eth(EthAddr::Existing),
            old_claim,
            new_claim: new_claim_info,
        }));
    });
}

/// This test verifies that changing claim with balance not changing signed by sudo account works in the happy path.
#[test]
fn changing_claim_balance_not_changing_works() {
    new_test_ext().execute_with_ext(|_| {
        // Check test preconditions.
        assert!(<Claims<Test>>::contains_key(eth(EthAddr::Existing)));

        let old_claim = <Claims<Test>>::get(eth(EthAddr::Existing)).unwrap();
        let funds_provider_balance_before = Balances::free_balance(TREASURY);
        let pot_account_balance_before = pot_account_balance();
        let total_claimable_balance_before = total_claimable_balance();
        let currency_total_issuance_before = currency_total_issuance();

        let new_claimed_balance = old_claim.balance;
        let new_claim_info = ClaimInfo {
            balance: new_claimed_balance,
            vesting: MockVestingSchedule,
        };

        // Set block number to enable events.
        mock::System::set_block_number(1);

<<<<<<< HEAD
        // Non-sudo accounts are not allowed.
        assert_noop!(
            TokenClaims::change_claim(
                RuntimeOrigin::signed(42),
                eth(EthAddr::Existing),
                new_claim_info.clone(),
                TREASURY,
            ),
            DispatchError::BadOrigin
        );
=======
>>>>>>> 7d6f7d97
        // Invoke the function under test.
        assert_ok!(TokenClaims::change_claim(
            RuntimeOrigin::root(),
            eth(EthAddr::Existing),
            new_claim_info.clone(),
            TREASURY,
        ));

        // Assert state changes.
        assert_eq!(
            <Claims<Test>>::get(eth(EthAddr::Existing)).unwrap(),
            new_claim_info
        );
        assert_eq!(total_claimable_balance_before, total_claimable_balance(),);
        assert_eq!(pot_account_balance_before, pot_account_balance(),);
        assert_eq!(
            Balances::free_balance(TREASURY),
            funds_provider_balance_before
        );
        assert_eq!(currency_total_issuance_before, currency_total_issuance());
        mock::System::assert_has_event(mock::RuntimeEvent::TokenClaims(Event::ClaimChanged {
            ethereum_address: eth(EthAddr::Existing),
            old_claim,
            new_claim: new_claim_info,
        }));
    });
}

/// This test verifies that changing claim signed by account different from sudo fails.
#[test]
fn changing_claim_not_sudo() {
    new_test_ext().execute_with_ext(|_| {
        let new_claim_info = ClaimInfo {
            balance: 30,
            vesting: MockVestingSchedule,
        };

        // Non-sudo accounts are not allowed.
        assert_noop!(
            TokenClaims::change_claim(
                RuntimeOrigin::signed(42),
                eth(EthAddr::New),
                new_claim_info,
                TREASURY,
            ),
            DispatchError::BadOrigin
        );
    });
}

/// This test verifies that changing claim fails if the claim doesn't exist.
#[test]
fn changing_claim_no_claim() {
    new_test_ext().execute_with_ext(|_| {
        let new_claim_info = ClaimInfo {
            balance: 30,
            vesting: MockVestingSchedule,
        };

        // Invoke the function under test.
        assert_noop!(
            TokenClaims::change_claim(
                RuntimeOrigin::root(),
                eth(EthAddr::New),
                new_claim_info,
                TREASURY,
            ),
            Error::<Test>::NoClaim
        );
    });
}

/// This test verifies that changing claim fails if there is not enough funds in the funds provider.
#[test]
fn changing_claim_funds_provider_underflow() {
    new_test_ext().execute_with_ext(|_| {
        let current_claim_balance = <Claims<Test>>::get(eth(EthAddr::Existing)).unwrap().balance;
        let new_claim_info = ClaimInfo {
            balance: Balances::free_balance(TREASURY) + current_claim_balance + 1,
            vesting: MockVestingSchedule,
        };

        // Invoke the function under test.
        assert_noop!(
            TokenClaims::change_claim(
                RuntimeOrigin::root(),
                eth(EthAddr::Existing),
                new_claim_info,
                TREASURY,
            ),
            Error::<Test>::FundsProviderUnderflow
        );
    });
}

/// This test verifies that signed extension's `validate` works in the happy path.
#[test]
fn signed_ext_validate_works() {
    new_test_ext().execute_with_ext(|_| {
        // Check test preconditions.
        assert!(<Claims<Test>>::contains_key(eth(EthAddr::Existing)));
        assert_eq!(Balances::free_balance(42), 0);

        // Set mock expectations.
        let recover_signer_ctx = MockEthereumSignatureVerifier::recover_signer_context();
        recover_signer_ctx
            .expect()
            .once()
            .with(
                predicate::eq(sig(1)),
                predicate::eq(EthereumSignatureMessageParams {
                    account_id: 42,
                    ethereum_address: eth(EthAddr::Existing),
                }),
            )
            .return_const(Some(eth(EthAddr::Existing)));
        let lock_under_vesting_ctx = MockVestingInterface::lock_under_vesting_context();
        lock_under_vesting_ctx.expect().never();

        // Invoke the function under test.
        let normal = DispatchInfo {
            weight: Weight::from_ref_time(100),
            class: DispatchClass::Normal,
            pays_fee: Pays::No,
        };
        let len = 0;
        let ext = <CheckTokenClaim<Test>>::new();
        assert_storage_noop!(assert_ok!(
            ext.validate(
                &42,
                &mock::RuntimeCall::TokenClaims(Call::claim {
                    ethereum_address: eth(EthAddr::Existing),
                    ethereum_signature: sig(1),
                }),
                &normal,
                len
            ),
            ValidTransaction::default()
        ));

        // Assert mock invocations.
        recover_signer_ctx.checkpoint();
        lock_under_vesting_ctx.checkpoint();
    });
}

/// This test verifies that signed extension's `validate` properly fails when the eth signature is
/// invalid.
#[test]
fn signed_ext_validate_fails_invalid_eth_signature() {
    new_test_ext().execute_with_ext(|_| {
        // Check test preconditions.
        assert!(<Claims<Test>>::contains_key(eth(EthAddr::Existing)));
        assert_eq!(Balances::free_balance(42), 0);

        // Set mock expectations.
        let recover_signer_ctx = MockEthereumSignatureVerifier::recover_signer_context();
        recover_signer_ctx
            .expect()
            .once()
            .with(
                predicate::eq(sig(1)),
                predicate::eq(EthereumSignatureMessageParams {
                    account_id: 42,
                    ethereum_address: eth(EthAddr::Existing),
                }),
            )
            .return_const(None);
        let lock_under_vesting_ctx = MockVestingInterface::lock_under_vesting_context();
        lock_under_vesting_ctx.expect().never();

        // Invoke the function under test.
        let normal = DispatchInfo {
            weight: Weight::from_ref_time(100),
            class: DispatchClass::Normal,
            pays_fee: Pays::No,
        };
        let len = 0;
        let ext = <CheckTokenClaim<Test>>::new();
        assert_noop!(
            ext.validate(
                &42,
                &mock::RuntimeCall::TokenClaims(Call::claim {
                    ethereum_address: eth(EthAddr::Existing),
                    ethereum_signature: sig(1),
                }),
                &normal,
                len
            ),
            TransactionValidityError::Invalid(InvalidTransaction::BadProof)
        );

        // Assert mock invocations.
        recover_signer_ctx.checkpoint();
        lock_under_vesting_ctx.checkpoint();
    });
}

/// This test verifies that signed extension's `validate` properly fails when the claim is
/// not present in the state for the requested eth address.
#[test]
fn signed_ext_validate_fails_when_claim_is_absent() {
    new_test_ext().execute_with_ext(|_| {
        // Check test preconditions.
        assert!(!<Claims<Test>>::contains_key(eth(EthAddr::Unknown)));
        assert_eq!(Balances::free_balance(42), 0);

        // Set mock expectations.
        let recover_signer_ctx = MockEthereumSignatureVerifier::recover_signer_context();
        recover_signer_ctx
            .expect()
            .once()
            .with(
                predicate::eq(sig(1)),
                predicate::eq(EthereumSignatureMessageParams {
                    account_id: 42,
                    ethereum_address: eth(EthAddr::Unknown),
                }),
            )
            .return_const(Some(eth(EthAddr::Unknown)));
        let lock_under_vesting_ctx = MockVestingInterface::lock_under_vesting_context();
        lock_under_vesting_ctx.expect().never();

        // Invoke the function under test.
        let normal = DispatchInfo {
            weight: Weight::from_ref_time(100),
            class: DispatchClass::Normal,
            pays_fee: Pays::No,
        };
        let len = 0;
        let ext = <CheckTokenClaim<Test>>::new();
        assert_noop!(
            ext.validate(
                &42,
                &mock::RuntimeCall::TokenClaims(Call::claim {
                    ethereum_address: eth(EthAddr::Unknown),
                    ethereum_signature: sig(1),
                }),
                &normal,
                len
            ),
            TransactionValidityError::Invalid(InvalidTransaction::Call)
        );

        // Assert mock invocations.
        recover_signer_ctx.checkpoint();
        lock_under_vesting_ctx.checkpoint();
    });
}<|MERGE_RESOLUTION|>--- conflicted
+++ resolved
@@ -730,19 +730,6 @@
         // Set block number to enable events.
         mock::System::set_block_number(1);
 
-<<<<<<< HEAD
-        // Non-sudo accounts are not allowed.
-        assert_noop!(
-            TokenClaims::add_claim(
-                RuntimeOrigin::signed(42),
-                eth(EthAddr::New),
-                new_claim_info.clone(),
-                TREASURY,
-            ),
-            DispatchError::BadOrigin
-        );
-=======
->>>>>>> 7d6f7d97
         // Invoke the function under test.
         assert_ok!(TokenClaims::add_claim(
             RuntimeOrigin::root(),
@@ -933,19 +920,6 @@
         // Set block number to enable events.
         mock::System::set_block_number(1);
 
-<<<<<<< HEAD
-        // Non-sudo accounts are not allowed.
-        assert_noop!(
-            TokenClaims::change_claim(
-                RuntimeOrigin::signed(42),
-                eth(EthAddr::Existing),
-                new_claim_info.clone(),
-                TREASURY,
-            ),
-            DispatchError::BadOrigin
-        );
-=======
->>>>>>> 7d6f7d97
         // Invoke the function under test.
         assert_ok!(TokenClaims::change_claim(
             RuntimeOrigin::root(),
@@ -1002,19 +976,6 @@
         // Set block number to enable events.
         mock::System::set_block_number(1);
 
-<<<<<<< HEAD
-        // Non-sudo accounts are not allowed.
-        assert_noop!(
-            TokenClaims::change_claim(
-                RuntimeOrigin::signed(42),
-                eth(EthAddr::Existing),
-                new_claim_info.clone(),
-                TREASURY,
-            ),
-            DispatchError::BadOrigin
-        );
-=======
->>>>>>> 7d6f7d97
         // Invoke the function under test.
         assert_ok!(TokenClaims::change_claim(
             RuntimeOrigin::root(),
@@ -1071,19 +1032,6 @@
         // Set block number to enable events.
         mock::System::set_block_number(1);
 
-<<<<<<< HEAD
-        // Non-sudo accounts are not allowed.
-        assert_noop!(
-            TokenClaims::change_claim(
-                RuntimeOrigin::signed(42),
-                eth(EthAddr::Existing),
-                new_claim_info.clone(),
-                TREASURY,
-            ),
-            DispatchError::BadOrigin
-        );
-=======
->>>>>>> 7d6f7d97
         // Invoke the function under test.
         assert_ok!(TokenClaims::change_claim(
             RuntimeOrigin::root(),
