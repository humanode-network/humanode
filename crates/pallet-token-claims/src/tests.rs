--- conflicted
+++ resolved
@@ -14,13 +14,8 @@
 use crate::{
     mock::{
         eth, new_test_ext, new_test_ext_with, sig, Balances, EthAddr,
-<<<<<<< HEAD
-        MockEthereumSignatureVerifier, MockVestingInterface, MockVestingSchedule, Origin, Test,
-        TestExternalitiesExt, TokenClaims, FUNDS_PROVIDER,
-=======
         MockEthereumSignatureVerifier, MockVestingInterface, MockVestingSchedule, RuntimeOrigin,
-        Test, TestExternalitiesExt, TokenClaims,
->>>>>>> a1b16a5c
+        Test, TestExternalitiesExt, TokenClaims, FUNDS_PROVIDER,
     },
     traits::{NoVesting, VestingInterface},
     types::{ClaimInfo, EthereumSignatureMessageParams},
@@ -738,7 +733,7 @@
         // Non-sudo accounts are not allowed.
         assert_noop!(
             TokenClaims::add_claim(
-                Origin::signed(42),
+                RuntimeOrigin::signed(42),
                 eth(EthAddr::New),
                 new_claim_info.clone(),
                 FUNDS_PROVIDER,
@@ -747,7 +742,7 @@
         );
         // Invoke the function under test.
         assert_ok!(TokenClaims::add_claim(
-            Origin::root(),
+            RuntimeOrigin::root(),
             eth(EthAddr::New),
             new_claim_info.clone(),
             FUNDS_PROVIDER,
@@ -790,7 +785,7 @@
         // Non-sudo accounts are not allowed.
         assert_noop!(
             TokenClaims::add_claim(
-                Origin::signed(42),
+                RuntimeOrigin::signed(42),
                 eth(EthAddr::New),
                 new_claim_info,
                 FUNDS_PROVIDER,
@@ -812,7 +807,7 @@
         // Invoke the function under test.
         assert_noop!(
             TokenClaims::add_claim(
-                Origin::root(),
+                RuntimeOrigin::root(),
                 eth(EthAddr::Existing),
                 new_claim_info,
                 FUNDS_PROVIDER,
@@ -834,7 +829,7 @@
         // Invoke the function under test.
         assert_noop!(
             TokenClaims::add_claim(
-                Origin::root(),
+                RuntimeOrigin::root(),
                 eth(EthAddr::New),
                 new_claim_info,
                 FUNDS_PROVIDER,
@@ -869,7 +864,7 @@
         // Non-sudo accounts are not allowed.
         assert_noop!(
             TokenClaims::change_claim(
-                Origin::signed(42),
+                RuntimeOrigin::signed(42),
                 eth(EthAddr::Existing),
                 new_claim_info.clone(),
                 FUNDS_PROVIDER,
@@ -878,7 +873,7 @@
         );
         // Invoke the function under test.
         assert_ok!(TokenClaims::change_claim(
-            Origin::root(),
+            RuntimeOrigin::root(),
             eth(EthAddr::Existing),
             new_claim_info.clone(),
             FUNDS_PROVIDER,
@@ -935,7 +930,7 @@
         // Non-sudo accounts are not allowed.
         assert_noop!(
             TokenClaims::change_claim(
-                Origin::signed(42),
+                RuntimeOrigin::signed(42),
                 eth(EthAddr::Existing),
                 new_claim_info.clone(),
                 FUNDS_PROVIDER,
@@ -944,7 +939,7 @@
         );
         // Invoke the function under test.
         assert_ok!(TokenClaims::change_claim(
-            Origin::root(),
+            RuntimeOrigin::root(),
             eth(EthAddr::Existing),
             new_claim_info.clone(),
             FUNDS_PROVIDER,
@@ -1001,7 +996,7 @@
         // Non-sudo accounts are not allowed.
         assert_noop!(
             TokenClaims::change_claim(
-                Origin::signed(42),
+                RuntimeOrigin::signed(42),
                 eth(EthAddr::Existing),
                 new_claim_info.clone(),
                 FUNDS_PROVIDER,
@@ -1010,7 +1005,7 @@
         );
         // Invoke the function under test.
         assert_ok!(TokenClaims::change_claim(
-            Origin::root(),
+            RuntimeOrigin::root(),
             eth(EthAddr::Existing),
             new_claim_info.clone(),
             FUNDS_PROVIDER,
@@ -1048,7 +1043,7 @@
         // Non-sudo accounts are not allowed.
         assert_noop!(
             TokenClaims::change_claim(
-                Origin::signed(42),
+                RuntimeOrigin::signed(42),
                 eth(EthAddr::New),
                 new_claim_info,
                 FUNDS_PROVIDER,
@@ -1070,7 +1065,7 @@
         // Invoke the function under test.
         assert_noop!(
             TokenClaims::change_claim(
-                Origin::root(),
+                RuntimeOrigin::root(),
                 eth(EthAddr::New),
                 new_claim_info,
                 FUNDS_PROVIDER,
@@ -1093,7 +1088,7 @@
         // Invoke the function under test.
         assert_noop!(
             TokenClaims::change_claim(
-                Origin::root(),
+                RuntimeOrigin::root(),
                 eth(EthAddr::Existing),
                 new_claim_info,
                 FUNDS_PROVIDER,
