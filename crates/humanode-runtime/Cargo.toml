[package]
name = "humanode-runtime"
version = "0.1.0"
edition = "2021"
publish = false

[build-dependencies]
<<<<<<< HEAD
# See https://github.com/paritytech/substrate/pull/10284
substrate-wasm-builder = { git = "https://github.com/humanode-network/substrate", branch = "locked/polkadot-v0.9.38", optional = true }
=======
substrate-wasm-builder = { git = "https://github.com/humanode-network/substrate", branch = "locked/polkadot-v0.9.36", optional = true }
>>>>>>> 20efea43

[dependencies]
author-ext-api = { version = "0.1", path = "../author-ext-api", default-features = false }
bioauth-flow-api = { version = "0.1", path = "../bioauth-flow-api", default-features = false }
eip191-crypto = { version = "0.1", path = "../eip191-crypto", default-features = false }
eip191-token-claim = { version = "0.1", path = "../eip191-token-claim", default-features = false }
eip712-account-claim = { version = "0.1", path = "../eip712-account-claim", default-features = false }
eip712-common = { version = "0.1", path = "../eip712-common", default-features = false }
eip712-token-claim = { version = "0.1", path = "../eip712-token-claim", default-features = false }
keystore-bioauth-account-id = { version = "0.1", path = "../keystore-bioauth-account-id", default-features = false }
pallet-bioauth = { version = "0.1", path = "../pallet-bioauth", default-features = false }
pallet-bootnodes = { version = "0.1", path = "../pallet-bootnodes", default-features = false }
pallet-chain-properties = { version = "0.1", path = "../pallet-chain-properties", default-features = false }
pallet-chain-start-moment = { version = "0.1", path = "../pallet-chain-start-moment", default-features = false }
pallet-ethereum-chain-id = { version = "0.1", path = "../pallet-ethereum-chain-id", default-features = false }
pallet-evm-accounts-mapping = { version = "0.1", path = "../pallet-evm-accounts-mapping", default-features = false }
pallet-humanode-session = { version = "0.1", path = "../pallet-humanode-session", default-features = false }
pallet-pot = { version = "0.1", path = "../pallet-pot", default-features = false }
pallet-token-claims = { version = "0.1", path = "../pallet-token-claims", default-features = false }
pallet-vesting = { version = "0.1", path = "../pallet-vesting", default-features = false }
precompile-bioauth = { version = "0.1", path = "../precompile-bioauth", default-features = false }
precompile-evm-accounts-mapping = { version = "0.1", path = "../precompile-evm-accounts-mapping", default-features = false }
primitives-auth-ticket = { version = "0.1", path = "../primitives-auth-ticket", default-features = false }
primitives-ethereum = { version = "0.1", path = "../primitives-ethereum", default-features = false }
robonode-crypto = { version = "0.1", path = "../robonode-crypto", default-features = false }
vesting-schedule-linear = { version = "0.1", path = "../vesting-schedule-linear", default-features = false }
vesting-scheduling-timestamp = { version = "0.1", path = "../vesting-scheduling-timestamp", default-features = false }

<<<<<<< HEAD
chrono = { version = "0.4.19", default-features = false }
codec = { package = "parity-scale-codec", version = "3.2.2", default-features = false, features = ["derive"] }
fp-rpc = { default-features = false, git = "https://github.com/humanode-network/frontier", branch = "locked/polkadot-v0.9.38" }
fp-self-contained = { default-features = false, git = "https://github.com/humanode-network/frontier", branch = "locked/polkadot-v0.9.38" }
frame-benchmarking = { default-features = false, optional = true, git = "https://github.com/humanode-network/substrate", branch = "locked/polkadot-v0.9.38" }
frame-executive = { default-features = false, git = "https://github.com/humanode-network/substrate", branch = "locked/polkadot-v0.9.38" }
frame-support = { default-features = false, git = "https://github.com/humanode-network/substrate", branch = "locked/polkadot-v0.9.38" }
frame-system = { default-features = false, git = "https://github.com/humanode-network/substrate", branch = "locked/polkadot-v0.9.38" }
frame-system-benchmarking = { default-features = false, optional = true, git = "https://github.com/humanode-network/substrate", branch = "locked/polkadot-v0.9.38" }
frame-system-rpc-runtime-api = { default-features = false, git = "https://github.com/humanode-network/substrate", branch = "locked/polkadot-v0.9.38" }
frame-try-runtime = { default-features = false, optional = true, git = "https://github.com/humanode-network/substrate", branch = "locked/polkadot-v0.9.38" }
hex-literal = { version = "0.3", optional = true }
libsecp256k1 = { version = "0.7.0", default-features = false }
pallet-authorship = { default-features = false, git = "https://github.com/humanode-network/substrate", branch = "locked/polkadot-v0.9.38" }
pallet-babe = { default-features = false, git = "https://github.com/humanode-network/substrate", branch = "locked/polkadot-v0.9.38" }
pallet-balances = { default-features = false, git = "https://github.com/humanode-network/substrate", branch = "locked/polkadot-v0.9.38" }
pallet-base-fee = { default-features = false, git = "https://github.com/humanode-network/frontier", branch = "locked/polkadot-v0.9.38" }
pallet-dynamic-fee = { default-features = false, git = "https://github.com/humanode-network/frontier", branch = "locked/polkadot-v0.9.38" }
pallet-ethereum = { default-features = false, git = "https://github.com/humanode-network/frontier", branch = "locked/polkadot-v0.9.38" }
pallet-evm = { default-features = false, git = "https://github.com/humanode-network/frontier", branch = "locked/polkadot-v0.9.38" }
pallet-evm-precompile-modexp = { default-features = false, git = "https://github.com/humanode-network/frontier", branch = "locked/polkadot-v0.9.38" }
pallet-evm-precompile-sha3fips = { default-features = false, git = "https://github.com/humanode-network/frontier", branch = "locked/polkadot-v0.9.38" }
pallet-evm-precompile-simple = { default-features = false, git = "https://github.com/humanode-network/frontier", branch = "locked/polkadot-v0.9.38" }
pallet-grandpa = { default-features = false, git = "https://github.com/humanode-network/substrate", branch = "locked/polkadot-v0.9.38" }
pallet-im-online = { default-features = false, git = "https://github.com/humanode-network/substrate", branch = "locked/polkadot-v0.9.38" }
pallet-multisig = { default-features = false, git = "https://github.com/humanode-network/substrate", branch = "locked/polkadot-v0.9.38" }
pallet-offences = { default-features = false, git = "https://github.com/humanode-network/substrate", branch = "locked/polkadot-v0.9.38" }
=======
chrono = { version = "0.4.24", default-features = false }
codec = { package = "parity-scale-codec", version = "3.0.0", default-features = false, features = ["derive"] }
fp-rpc = { default-features = false, git = "https://github.com/humanode-network/frontier", branch = "locked/polkadot-v0.9.36" }
fp-self-contained = { default-features = false, git = "https://github.com/humanode-network/frontier", branch = "locked/polkadot-v0.9.36" }
frame-benchmarking = { default-features = false, optional = true, git = "https://github.com/humanode-network/substrate", branch = "locked/polkadot-v0.9.36" }
frame-executive = { default-features = false, git = "https://github.com/humanode-network/substrate", branch = "locked/polkadot-v0.9.36" }
frame-support = { default-features = false, git = "https://github.com/humanode-network/substrate", branch = "locked/polkadot-v0.9.36" }
frame-system = { default-features = false, git = "https://github.com/humanode-network/substrate", branch = "locked/polkadot-v0.9.36" }
frame-system-benchmarking = { default-features = false, optional = true, git = "https://github.com/humanode-network/substrate", branch = "locked/polkadot-v0.9.36" }
frame-system-rpc-runtime-api = { default-features = false, git = "https://github.com/humanode-network/substrate", branch = "locked/polkadot-v0.9.36" }
frame-try-runtime = { default-features = false, optional = true, git = "https://github.com/humanode-network/substrate", branch = "locked/polkadot-v0.9.36" }
hex-literal = { version = "0.3", optional = true }
libsecp256k1 = { version = "0.7", default-features = false }
pallet-authorship = { default-features = false, git = "https://github.com/humanode-network/substrate", branch = "locked/polkadot-v0.9.36" }
pallet-babe = { default-features = false, git = "https://github.com/humanode-network/substrate", branch = "locked/polkadot-v0.9.36" }
pallet-balances = { default-features = false, git = "https://github.com/humanode-network/substrate", branch = "locked/polkadot-v0.9.36" }
pallet-base-fee = { default-features = false, git = "https://github.com/humanode-network/frontier", branch = "locked/polkadot-v0.9.36" }
pallet-dynamic-fee = { default-features = false, git = "https://github.com/humanode-network/frontier", branch = "locked/polkadot-v0.9.36" }
pallet-ethereum = { default-features = false, git = "https://github.com/humanode-network/frontier", branch = "locked/polkadot-v0.9.36" }
pallet-evm = { default-features = false, git = "https://github.com/humanode-network/frontier", branch = "locked/polkadot-v0.9.36" }
pallet-evm-precompile-modexp = { default-features = false, git = "https://github.com/humanode-network/frontier", branch = "locked/polkadot-v0.9.36" }
pallet-evm-precompile-sha3fips = { default-features = false, git = "https://github.com/humanode-network/frontier", branch = "locked/polkadot-v0.9.36" }
pallet-evm-precompile-simple = { default-features = false, git = "https://github.com/humanode-network/frontier", branch = "locked/polkadot-v0.9.36" }
pallet-grandpa = { default-features = false, git = "https://github.com/humanode-network/substrate", branch = "locked/polkadot-v0.9.36" }
pallet-im-online = { default-features = false, git = "https://github.com/humanode-network/substrate", branch = "locked/polkadot-v0.9.36" }
pallet-multisig = { default-features = false, git = "https://github.com/humanode-network/substrate", branch = "locked/polkadot-v0.9.36" }
pallet-offences = { default-features = false, git = "https://github.com/humanode-network/substrate", branch = "locked/polkadot-v0.9.36" }
>>>>>>> 20efea43
pallet-session = { default-features = false, features = [
  "historical",
], git = "https://github.com/humanode-network/substrate", branch = "locked/polkadot-v0.9.38" }
pallet-sudo = { default-features = false, git = "https://github.com/humanode-network/substrate", branch = "locked/polkadot-v0.9.38" }
pallet-timestamp = { default-features = false, git = "https://github.com/humanode-network/substrate", branch = "locked/polkadot-v0.9.38" }
pallet-transaction-payment = { default-features = false, git = "https://github.com/humanode-network/substrate", branch = "locked/polkadot-v0.9.38" }
pallet-transaction-payment-rpc-runtime-api = { default-features = false, git = "https://github.com/humanode-network/substrate", branch = "locked/polkadot-v0.9.38" }
pallet-utility = { default-features = false, git = "https://github.com/humanode-network/substrate", branch = "locked/polkadot-v0.9.38" }
scale-info = { version = "2.1.1", default-features = false, features = ["derive"] }
serde = { version = "1", features = ["derive"], optional = true }
sp-api = { default-features = false, git = "https://github.com/humanode-network/substrate", branch = "locked/polkadot-v0.9.38" }
sp-application-crypto = { default-features = false, git = "https://github.com/humanode-network/substrate", branch = "locked/polkadot-v0.9.38" }
sp-block-builder = { default-features = false, git = "https://github.com/humanode-network/substrate", branch = "locked/polkadot-v0.9.38" }
sp-consensus-babe = { default-features = false, git = "https://github.com/humanode-network/substrate", branch = "locked/polkadot-v0.9.38" }
sp-core = { default-features = false, git = "https://github.com/humanode-network/substrate", branch = "locked/polkadot-v0.9.38" }
sp-inherents = { default-features = false, git = "https://github.com/humanode-network/substrate", branch = "locked/polkadot-v0.9.38" }
sp-offchain = { default-features = false, git = "https://github.com/humanode-network/substrate", branch = "locked/polkadot-v0.9.38" }
sp-runtime = { default-features = false, git = "https://github.com/humanode-network/substrate", branch = "locked/polkadot-v0.9.38" }
sp-session = { default-features = false, git = "https://github.com/humanode-network/substrate", branch = "locked/polkadot-v0.9.38" }
sp-staking = { default-features = false, git = "https://github.com/humanode-network/substrate", branch = "locked/polkadot-v0.9.38" }
sp-std = { default-features = false, git = "https://github.com/humanode-network/substrate", branch = "locked/polkadot-v0.9.38" }
sp-tracing = { default-features = false, git = "https://github.com/humanode-network/substrate", branch = "locked/polkadot-v0.9.38" }
sp-transaction-pool = { default-features = false, git = "https://github.com/humanode-network/substrate", branch = "locked/polkadot-v0.9.38" }
sp-version = { default-features = false, git = "https://github.com/humanode-network/substrate", branch = "locked/polkadot-v0.9.38" }
static_assertions = { version = "1.1.0", default-features = false }

[dev-dependencies]
crypto-utils = { version = "0.1", path = "../crypto-utils" }
eip712-common-test-utils = { version = "0.1", path = "../eip712-common-test-utils" }

hex = "0.4"
serde_json = "1"
sp-io = { git = "https://github.com/humanode-network/substrate", branch = "locked/polkadot-v0.9.38" }

[features]
default = ["std"]
runtime-benchmarks = [
  "frame-benchmarking/runtime-benchmarks",
  "frame-support/runtime-benchmarks",
  "frame-system-benchmarking/runtime-benchmarks",
  "frame-system/runtime-benchmarks",
  "hex-literal",
  "libsecp256k1/hmac",
  "libsecp256k1/static-context",
  "pallet-babe/runtime-benchmarks",
  "pallet-balances/runtime-benchmarks",
  "pallet-bioauth/runtime-benchmarks",
  "pallet-bootnodes/runtime-benchmarks",
  "pallet-ethereum/runtime-benchmarks",
  "pallet-evm-accounts-mapping/runtime-benchmarks",
  "pallet-evm/runtime-benchmarks",
  "pallet-grandpa/runtime-benchmarks",
  "pallet-im-online/runtime-benchmarks",
  "pallet-multisig/runtime-benchmarks",
  "pallet-offences/runtime-benchmarks",
  "pallet-timestamp/runtime-benchmarks",
  "pallet-token-claims/runtime-benchmarks",
  "pallet-utility/runtime-benchmarks",
  "pallet-vesting/runtime-benchmarks",
  "sp-runtime/runtime-benchmarks",
  "sp-staking/runtime-benchmarks",
]
std = [
  "author-ext-api/std",
  "bioauth-flow-api/std",
  "chrono/std",
  "codec/std",
  "eip191-crypto/std",
  "eip191-token-claim/std",
  "eip712-account-claim/std",
  "eip712-common/std",
  "eip712-token-claim/std",
  "fp-rpc/std",
  "fp-self-contained/std",
  "frame-executive/std",
  "frame-support/std",
  "frame-system-rpc-runtime-api/std",
  "frame-system/std",
  "frame-try-runtime/std",
  "keystore-bioauth-account-id/std",
  "libsecp256k1/std",
  "pallet-authorship/std",
  "pallet-babe/std",
  "pallet-balances/std",
  "pallet-base-fee/std",
  "pallet-bioauth/std",
  "pallet-bootnodes/std",
  "pallet-chain-properties/std",
  "pallet-chain-start-moment/std",
  "pallet-dynamic-fee/std",
  "pallet-ethereum-chain-id/std",
  "pallet-ethereum/std",
  "pallet-evm-accounts-mapping/std",
  "pallet-evm-precompile-modexp/std",
  "pallet-evm-precompile-sha3fips/std",
  "pallet-evm-precompile-simple/std",
  "pallet-evm/std",
  "pallet-grandpa/std",
  "pallet-humanode-session/std",
  "pallet-im-online/std",
  "pallet-multisig/std",
  "pallet-offences/std",
  "pallet-pot/std",
  "pallet-session/std",
  "pallet-sudo/std",
  "pallet-timestamp/std",
  "pallet-token-claims/std",
  "pallet-transaction-payment-rpc-runtime-api/std",
  "pallet-transaction-payment/std",
  "pallet-utility/std",
  "pallet-vesting/std",
  "precompile-bioauth/std",
  "precompile-evm-accounts-mapping/std",
  "primitives-auth-ticket/std",
  "primitives-ethereum/std",
  "robonode-crypto/std",
  "scale-info/std",
  "serde",
  "sp-api/std",
  "sp-application-crypto/std",
  "sp-block-builder/std",
  "sp-consensus-babe/std",
  "sp-core/std",
  "sp-inherents/std",
  "sp-offchain/std",
  "sp-runtime/std",
  "sp-session/std",
  "sp-staking/std",
  "sp-std/std",
  "sp-tracing/std",
  "sp-transaction-pool/std",
  "sp-version/std",
  "substrate-wasm-builder",
  "vesting-schedule-linear/std",
  "vesting-scheduling-timestamp/std",
]
try-runtime = [
  "fp-self-contained/try-runtime",
  "frame-executive/try-runtime",
  "frame-support/try-runtime",
  "frame-system/try-runtime",
  "frame-try-runtime/try-runtime",
  "pallet-authorship/try-runtime",
  "pallet-babe/try-runtime",
  "pallet-balances/try-runtime",
  "pallet-base-fee/try-runtime",
  "pallet-bioauth/try-runtime",
  "pallet-bootnodes/try-runtime",
  "pallet-chain-properties/try-runtime",
  "pallet-chain-start-moment/try-runtime",
  "pallet-dynamic-fee/try-runtime",
  "pallet-ethereum-chain-id/try-runtime",
  "pallet-ethereum/try-runtime",
  "pallet-evm-accounts-mapping/try-runtime",
  "pallet-evm/try-runtime",
  "pallet-grandpa/try-runtime",
  "pallet-humanode-session/try-runtime",
  "pallet-im-online/try-runtime",
  "pallet-multisig/try-runtime",
  "pallet-offences/try-runtime",
  "pallet-pot/try-runtime",
  "pallet-session/try-runtime",
  "pallet-sudo/try-runtime",
  "pallet-timestamp/try-runtime",
  "pallet-token-claims/try-runtime",
  "pallet-transaction-payment/try-runtime",
  "pallet-utility/try-runtime",
  "pallet-vesting/try-runtime",
  "sp-runtime/try-runtime",
]<|MERGE_RESOLUTION|>--- conflicted
+++ resolved
@@ -5,12 +5,7 @@
 publish = false
 
 [build-dependencies]
-<<<<<<< HEAD
-# See https://github.com/paritytech/substrate/pull/10284
 substrate-wasm-builder = { git = "https://github.com/humanode-network/substrate", branch = "locked/polkadot-v0.9.38", optional = true }
-=======
-substrate-wasm-builder = { git = "https://github.com/humanode-network/substrate", branch = "locked/polkadot-v0.9.36", optional = true }
->>>>>>> 20efea43
 
 [dependencies]
 author-ext-api = { version = "0.1", path = "../author-ext-api", default-features = false }
@@ -39,9 +34,8 @@
 vesting-schedule-linear = { version = "0.1", path = "../vesting-schedule-linear", default-features = false }
 vesting-scheduling-timestamp = { version = "0.1", path = "../vesting-scheduling-timestamp", default-features = false }
 
-<<<<<<< HEAD
-chrono = { version = "0.4.19", default-features = false }
-codec = { package = "parity-scale-codec", version = "3.2.2", default-features = false, features = ["derive"] }
+chrono = { version = "0.4.24", default-features = false }
+codec = { package = "parity-scale-codec", version = "3.0.0", default-features = false, features = ["derive"] }
 fp-rpc = { default-features = false, git = "https://github.com/humanode-network/frontier", branch = "locked/polkadot-v0.9.38" }
 fp-self-contained = { default-features = false, git = "https://github.com/humanode-network/frontier", branch = "locked/polkadot-v0.9.38" }
 frame-benchmarking = { default-features = false, optional = true, git = "https://github.com/humanode-network/substrate", branch = "locked/polkadot-v0.9.38" }
@@ -52,7 +46,7 @@
 frame-system-rpc-runtime-api = { default-features = false, git = "https://github.com/humanode-network/substrate", branch = "locked/polkadot-v0.9.38" }
 frame-try-runtime = { default-features = false, optional = true, git = "https://github.com/humanode-network/substrate", branch = "locked/polkadot-v0.9.38" }
 hex-literal = { version = "0.3", optional = true }
-libsecp256k1 = { version = "0.7.0", default-features = false }
+libsecp256k1 = { version = "0.7", default-features = false }
 pallet-authorship = { default-features = false, git = "https://github.com/humanode-network/substrate", branch = "locked/polkadot-v0.9.38" }
 pallet-babe = { default-features = false, git = "https://github.com/humanode-network/substrate", branch = "locked/polkadot-v0.9.38" }
 pallet-balances = { default-features = false, git = "https://github.com/humanode-network/substrate", branch = "locked/polkadot-v0.9.38" }
@@ -67,35 +61,6 @@
 pallet-im-online = { default-features = false, git = "https://github.com/humanode-network/substrate", branch = "locked/polkadot-v0.9.38" }
 pallet-multisig = { default-features = false, git = "https://github.com/humanode-network/substrate", branch = "locked/polkadot-v0.9.38" }
 pallet-offences = { default-features = false, git = "https://github.com/humanode-network/substrate", branch = "locked/polkadot-v0.9.38" }
-=======
-chrono = { version = "0.4.24", default-features = false }
-codec = { package = "parity-scale-codec", version = "3.0.0", default-features = false, features = ["derive"] }
-fp-rpc = { default-features = false, git = "https://github.com/humanode-network/frontier", branch = "locked/polkadot-v0.9.36" }
-fp-self-contained = { default-features = false, git = "https://github.com/humanode-network/frontier", branch = "locked/polkadot-v0.9.36" }
-frame-benchmarking = { default-features = false, optional = true, git = "https://github.com/humanode-network/substrate", branch = "locked/polkadot-v0.9.36" }
-frame-executive = { default-features = false, git = "https://github.com/humanode-network/substrate", branch = "locked/polkadot-v0.9.36" }
-frame-support = { default-features = false, git = "https://github.com/humanode-network/substrate", branch = "locked/polkadot-v0.9.36" }
-frame-system = { default-features = false, git = "https://github.com/humanode-network/substrate", branch = "locked/polkadot-v0.9.36" }
-frame-system-benchmarking = { default-features = false, optional = true, git = "https://github.com/humanode-network/substrate", branch = "locked/polkadot-v0.9.36" }
-frame-system-rpc-runtime-api = { default-features = false, git = "https://github.com/humanode-network/substrate", branch = "locked/polkadot-v0.9.36" }
-frame-try-runtime = { default-features = false, optional = true, git = "https://github.com/humanode-network/substrate", branch = "locked/polkadot-v0.9.36" }
-hex-literal = { version = "0.3", optional = true }
-libsecp256k1 = { version = "0.7", default-features = false }
-pallet-authorship = { default-features = false, git = "https://github.com/humanode-network/substrate", branch = "locked/polkadot-v0.9.36" }
-pallet-babe = { default-features = false, git = "https://github.com/humanode-network/substrate", branch = "locked/polkadot-v0.9.36" }
-pallet-balances = { default-features = false, git = "https://github.com/humanode-network/substrate", branch = "locked/polkadot-v0.9.36" }
-pallet-base-fee = { default-features = false, git = "https://github.com/humanode-network/frontier", branch = "locked/polkadot-v0.9.36" }
-pallet-dynamic-fee = { default-features = false, git = "https://github.com/humanode-network/frontier", branch = "locked/polkadot-v0.9.36" }
-pallet-ethereum = { default-features = false, git = "https://github.com/humanode-network/frontier", branch = "locked/polkadot-v0.9.36" }
-pallet-evm = { default-features = false, git = "https://github.com/humanode-network/frontier", branch = "locked/polkadot-v0.9.36" }
-pallet-evm-precompile-modexp = { default-features = false, git = "https://github.com/humanode-network/frontier", branch = "locked/polkadot-v0.9.36" }
-pallet-evm-precompile-sha3fips = { default-features = false, git = "https://github.com/humanode-network/frontier", branch = "locked/polkadot-v0.9.36" }
-pallet-evm-precompile-simple = { default-features = false, git = "https://github.com/humanode-network/frontier", branch = "locked/polkadot-v0.9.36" }
-pallet-grandpa = { default-features = false, git = "https://github.com/humanode-network/substrate", branch = "locked/polkadot-v0.9.36" }
-pallet-im-online = { default-features = false, git = "https://github.com/humanode-network/substrate", branch = "locked/polkadot-v0.9.36" }
-pallet-multisig = { default-features = false, git = "https://github.com/humanode-network/substrate", branch = "locked/polkadot-v0.9.36" }
-pallet-offences = { default-features = false, git = "https://github.com/humanode-network/substrate", branch = "locked/polkadot-v0.9.36" }
->>>>>>> 20efea43
 pallet-session = { default-features = false, features = [
   "historical",
 ], git = "https://github.com/humanode-network/substrate", branch = "locked/polkadot-v0.9.38" }
