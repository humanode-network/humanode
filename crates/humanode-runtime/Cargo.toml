[package]
name = "humanode-runtime"
version = "0.1.0"
edition = "2021"
publish = false

[build-dependencies]
# See https://github.com/paritytech/substrate/pull/10284
substrate-wasm-builder = { git = "https://github.com/humanode-network/substrate", branch = "master" }

[dependencies]
author-ext-api = { version = "0.1", path = "../author-ext-api", default-features = false }
bioauth-flow-api = { version = "0.1", path = "../bioauth-flow-api", default-features = false }
eip712-account-claim = { version = "0.1", path = "../eip712-account-claim", default-features = false }
frontier-api = { version = "0.1", path = "../frontier-api", default-features = false }
keystore-bioauth-account-id = { version = "0.1", path = "../keystore-bioauth-account-id", default-features = false }
pallet-bioauth = { version = "0.1", path = "../pallet-bioauth", default-features = false }
pallet-bootnodes = { version = "0.1", path = "../pallet-bootnodes", default-features = false }
pallet-ethereum-chain-id = { version = "0.1", path = "../pallet-ethereum-chain-id", default-features = false }
pallet-evm-accounts-mapping = { version = "0.1", path = "../pallet-evm-accounts-mapping", default-features = false }
pallet-humanode-session = { version = "0.1", path = "../pallet-humanode-session", default-features = false }
precompile-bioauth = { version = "0.1", path = "../precompile-bioauth", default-features = false }
precompile-evm-accounts-mapping = { version = "0.1", path = "../precompile-evm-accounts-mapping", default-features = false }
primitives-auth-ticket = { version = "0.1", path = "../primitives-auth-ticket", default-features = false }
robonode-crypto = { version = "0.1", path = "../robonode-crypto", default-features = false }

chrono = { version = "0.4.19", default-features = false }
codec = { package = "parity-scale-codec", version = "3.0.0", default-features = false, features = ["derive"] }
fp-rpc = { default-features = false, git = "https://github.com/humanode-network/frontier", branch = "locked/humanode-2022-06-01" }
fp-self-contained = { default-features = false, git = "https://github.com/humanode-network/frontier", branch = "locked/humanode-2022-06-01" }
frame-benchmarking = { default-features = false, optional = true, git = "https://github.com/humanode-network/substrate", branch = "master" }
frame-executive = { default-features = false, git = "https://github.com/humanode-network/substrate", branch = "master" }
frame-support = { default-features = false, git = "https://github.com/humanode-network/substrate", branch = "master" }
frame-system = { default-features = false, git = "https://github.com/humanode-network/substrate", branch = "master" }
frame-system-benchmarking = { default-features = false, optional = true, git = "https://github.com/humanode-network/substrate", branch = "master" }
frame-system-rpc-runtime-api = { default-features = false, git = "https://github.com/humanode-network/substrate", branch = "master" }
hex-literal = { version = "0.3", optional = true }
pallet-authorship = { default-features = false, git = "https://github.com/humanode-network/substrate", branch = "master" }
pallet-babe = { default-features = false, git = "https://github.com/humanode-network/substrate", branch = "master" }
pallet-balances = { default-features = false, git = "https://github.com/humanode-network/substrate", branch = "master" }
pallet-base-fee = { default-features = false, git = "https://github.com/humanode-network/frontier", branch = "locked/humanode-2022-06-01" }
pallet-dynamic-fee = { default-features = false, git = "https://github.com/humanode-network/frontier", branch = "locked/humanode-2022-06-01" }
pallet-ethereum = { default-features = false, git = "https://github.com/humanode-network/frontier", branch = "locked/humanode-2022-06-01" }
pallet-evm = { default-features = false, git = "https://github.com/humanode-network/frontier", branch = "locked/humanode-2022-06-01" }
pallet-evm-precompile-modexp = { default-features = false, git = "https://github.com/humanode-network/frontier", branch = "locked/humanode-2022-06-01" }
pallet-evm-precompile-sha3fips = { default-features = false, git = "https://github.com/humanode-network/frontier", branch = "locked/humanode-2022-06-01" }
pallet-evm-precompile-simple = { default-features = false, git = "https://github.com/humanode-network/frontier", branch = "locked/humanode-2022-06-01" }
pallet-grandpa = { default-features = false, git = "https://github.com/humanode-network/substrate", branch = "master" }
pallet-im-online = { default-features = false, git = "https://github.com/humanode-network/substrate", branch = "master" }
pallet-offences = { default-features = false, git = "https://github.com/humanode-network/substrate", branch = "master" }
pallet-randomness-collective-flip = { default-features = false, git = "https://github.com/humanode-network/substrate", branch = "master" }
pallet-session = { default-features = false, features = [
  "historical",
], git = "https://github.com/humanode-network/substrate", branch = "master" }
pallet-sudo = { default-features = false, git = "https://github.com/humanode-network/substrate", branch = "master" }
pallet-timestamp = { default-features = false, git = "https://github.com/humanode-network/substrate", branch = "master" }
pallet-transaction-payment = { default-features = false, git = "https://github.com/humanode-network/substrate", branch = "master" }
pallet-transaction-payment-rpc-runtime-api = { default-features = false, git = "https://github.com/humanode-network/substrate", branch = "master" }
scale-info = { version = "2.1.1", default-features = false, features = ["derive"] }
serde = { version = "1", features = ["derive"], optional = true }
sp-api = { default-features = false, git = "https://github.com/humanode-network/substrate", branch = "master" }
sp-application-crypto = { default-features = false, git = "https://github.com/humanode-network/substrate", branch = "master" }
sp-block-builder = { default-features = false, git = "https://github.com/humanode-network/substrate", branch = "master" }
sp-consensus-babe = { default-features = false, git = "https://github.com/humanode-network/substrate", branch = "master" }
sp-core = { default-features = false, git = "https://github.com/humanode-network/substrate", branch = "master" }
sp-inherents = { default-features = false, git = "https://github.com/humanode-network/substrate", branch = "master" }
sp-offchain = { default-features = false, git = "https://github.com/humanode-network/substrate", branch = "master" }
sp-runtime = { default-features = false, git = "https://github.com/humanode-network/substrate", branch = "master" }
sp-session = { default-features = false, git = "https://github.com/humanode-network/substrate", branch = "master" }
sp-staking = { default-features = false, git = "https://github.com/humanode-network/substrate", branch = "master" }
sp-std = { default-features = false, git = "https://github.com/humanode-network/substrate", branch = "master" }
sp-transaction-pool = { default-features = false, git = "https://github.com/humanode-network/substrate", branch = "master" }
sp-version = { default-features = false, git = "https://github.com/humanode-network/substrate", branch = "master" }
static_assertions = { version = "1.1.0", default-features = false }

[features]
default = ["std"]
runtime-benchmarks = [
  "hex-literal",
  "frame-benchmarking/runtime-benchmarks",
  "frame-support/runtime-benchmarks",
  "frame-system-benchmarking",
  "frame-system/runtime-benchmarks",
  "pallet-bioauth/runtime-benchmarks",
  "pallet-balances/runtime-benchmarks",
  "pallet-ethereum/runtime-benchmarks",
  "pallet-timestamp/runtime-benchmarks",
  "sp-runtime/runtime-benchmarks",
]
std = [
  "author-ext-api/std",
  "bioauth-flow-api/std",
  "keystore-bioauth-account-id/std",
<<<<<<< HEAD
  "precompile-evm-accounts-mapping/std",
=======
  "precompile-bioauth/std",
>>>>>>> a62fc0ff
  "primitives-auth-ticket/std",
  "chrono/std",
  "codec/std",
  "scale-info/std",
  "serde",
  "frame-executive/std",
  "frame-support/std",
  "frame-system/std",
  "frame-system-rpc-runtime-api/std",
  "pallet-authorship/std",
  "pallet-babe/std",
  "pallet-bioauth/std",
  "pallet-bootnodes/std",
  "pallet-balances/std",
  "pallet-base-fee/std",
  "pallet-ethereum/std",
  "pallet-ethereum-chain-id/std",
  "pallet-evm-accounts-mapping/std",
  "pallet-humanode-session/std",
  "pallet-evm/std",
  "pallet-evm-precompile-simple/std",
  "pallet-evm-precompile-sha3fips/std",
  "pallet-dynamic-fee/std",
  "pallet-grandpa/std",
  "pallet-im-online/std",
  "pallet-offences/std",
  "pallet-randomness-collective-flip/std",
  "pallet-session/std",
  "pallet-sudo/std",
  "pallet-timestamp/std",
  "pallet-transaction-payment/std",
  "pallet-transaction-payment-rpc-runtime-api/std",
  "robonode-crypto/std",
  "sp-application-crypto/std",
  "sp-api/std",
  "sp-block-builder/std",
  "sp-consensus-babe/std",
  "sp-core/std",
  "sp-inherents/std",
  "sp-offchain/std",
  "sp-runtime/std",
  "sp-session/std",
  "sp-staking/std",
  "sp-std/std",
  "sp-transaction-pool/std",
  "sp-version/std",
]<|MERGE_RESOLUTION|>--- conflicted
+++ resolved
@@ -91,11 +91,8 @@
   "author-ext-api/std",
   "bioauth-flow-api/std",
   "keystore-bioauth-account-id/std",
-<<<<<<< HEAD
+  "precompile-bioauth/std",
   "precompile-evm-accounts-mapping/std",
-=======
-  "precompile-bioauth/std",
->>>>>>> a62fc0ff
   "primitives-auth-ticket/std",
   "chrono/std",
   "codec/std",
