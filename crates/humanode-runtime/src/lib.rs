--- conflicted
+++ resolved
@@ -62,7 +62,8 @@
     create_runtime_str, generic, impl_opaque_keys,
     traits::{
         AccountIdLookup, BlakeTwo256, Block as BlockT, DispatchInfoOf, Dispatchable,
-        IdentifyAccount, NumberFor, One, OpaqueKeys, PostDispatchInfoOf, StaticLookup, Verify,
+        IdentifyAccount, Identity, NumberFor, One, OpaqueKeys, PostDispatchInfoOf, StaticLookup,
+        Verify,
     },
     transaction_validity::{
         TransactionPriority, TransactionSource, TransactionValidity, TransactionValidityError,
@@ -778,41 +779,9 @@
     type WeightInfo = weights::pallet_utility::WeightInfo<Runtime>;
 }
 
-<<<<<<< HEAD
-=======
-parameter_types! {
-    pub const NativeToEvmSwapBridgePalletId: PalletId = PalletId(*b"hmsb/ne1");
-    pub const EvmToNativeSwapBridgePalletId: PalletId = PalletId(*b"hmsb/en1");
-}
-
 parameter_types! {
     pub NativeToEvmSwapBridgePotAccountId: AccountId = NativeToEvmSwapBridgePot::account_id();
     pub EvmToNativeSwapBridgePotAccountId: EvmAccountId = EvmToNativeSwapBridgePot::account_id();
-}
-
-type BridgeInstanceNativeToEvmSwap = pallet_bridge_pot_currency_swap::Instance1;
-type BridgeInstanceEvmToNativeSwap = pallet_bridge_pot_currency_swap::Instance2;
-
-impl pallet_bridge_pot_currency_swap::Config<BridgeInstanceNativeToEvmSwap> for Runtime {
-    type AccountIdFrom = AccountId;
-    type AccountIdTo = EvmAccountId;
-    type CurrencyFrom = Balances;
-    type CurrencyTo = EvmBalances;
-    type BalanceConverter = Identity;
-    type PotFrom = NativeToEvmSwapBridgePotAccountId;
-    type PotTo = EvmToNativeSwapBridgePotAccountId;
-    type GenesisVerifier = currency_swap::GenesisVerifier;
-}
-
-impl pallet_bridge_pot_currency_swap::Config<BridgeInstanceEvmToNativeSwap> for Runtime {
-    type AccountIdFrom = EvmAccountId;
-    type AccountIdTo = AccountId;
-    type CurrencyFrom = EvmBalances;
-    type CurrencyTo = Balances;
-    type BalanceConverter = Identity;
-    type PotFrom = EvmToNativeSwapBridgePotAccountId;
-    type PotTo = NativeToEvmSwapBridgePotAccountId;
-    type GenesisVerifier = currency_swap::GenesisVerifier;
 }
 
 parameter_types! {
@@ -831,7 +800,6 @@
     type WeightInfo = ();
 }
 
->>>>>>> f302192f
 // Create the runtime by composing the FRAME pallets that were previously
 // configured.
 construct_runtime!(
@@ -877,12 +845,7 @@
         NativeToEvmSwapBridgePot: pallet_pot::<Instance4> = 33,
         EvmToNativeSwapBridgePot: pallet_pot::<Instance5> = 34,
         CurrencySwap: pallet_currency_swap = 35,
-<<<<<<< HEAD
-=======
         BalancedCurrencySwapBridgesInitializer: pallet_balanced_currency_swap_bridges_initializer = 36,
-        NativeToEvmSwapBridge: pallet_bridge_pot_currency_swap::<Instance1> = 37,
-        EvmToNativeSwapBridge: pallet_bridge_pot_currency_swap::<Instance2> = 38,
->>>>>>> f302192f
     }
 );
 
