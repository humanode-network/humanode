//! The substrate runtime for the Humanode network.

// TODO: switch back to warn
#![allow(missing_docs, clippy::missing_docs_in_private_items)]
// Either generate code at stadard mode, or `no_std`, based on the `std` feature presence.
#![cfg_attr(not(feature = "std"), no_std)]

// If we're in standard compilation mode, embed the build-script generated code that pulls in
// the WASM portion of the runtime, so that it is invocable from the native (aka host) side code.
#[cfg(feature = "std")]
include!(concat!(env!("OUT_DIR"), "/wasm_binary.rs"));

use fp_rpc::TransactionStatus;
use pallet_bioauth::AuthTicket;
use pallet_ethereum::{Call::transact, Transaction as EthereumTransaction};
use pallet_evm::FeeCalculator;
use pallet_evm::{Account as EVMAccount, EnsureAddressTruncated, HashedAddressMapping, Runner};
use pallet_grandpa::{
    fg_primitives, AuthorityId as GrandpaId, AuthorityList as GrandpaAuthorityList,
};
use pallet_session::historical as pallet_session_historical;
use primitives_auth_ticket::OpaqueAuthTicket;
use scale_info::TypeInfo;
#[cfg(feature = "std")]
use serde::{Deserialize, Serialize};
use sp_api::impl_runtime_apis;
use sp_application_crypto::AppKey;
use sp_consensus_babe::AuthorityId as BabeId;
use sp_core::{
    crypto::{KeyTypeId, Public},
    OpaqueMetadata, H160, H256, U256,
};
use sp_runtime::{
    create_runtime_str, generic, impl_opaque_keys,
    traits::{
        AccountIdLookup, BlakeTwo256, Block as BlockT, Dispatchable, IdentifyAccount, NumberFor,
        OpaqueKeys, PostDispatchInfoOf, Verify,
    },
    transaction_validity::{TransactionSource, TransactionValidity, TransactionValidityError},
    ApplyExtrinsicResult, MultiSignature,
};
use sp_std::marker::PhantomData;
use sp_std::prelude::*;
#[cfg(feature = "std")]
use sp_version::NativeVersion;
use sp_version::RuntimeVersion;

// A few exports that help ease life for downstream crates.
use codec::{Decode, Encode, MaxEncodedLen};
pub use frame_support::{
    construct_runtime, parameter_types,
    traits::{FindAuthor, Get, KeyOwnerProofSystem, Randomness},
    weights::{
        constants::{BlockExecutionWeight, ExtrinsicBaseWeight, RocksDbWeight, WEIGHT_PER_SECOND},
        IdentityFee, Weight,
    },
    ConsensusEngineId, StorageValue, WeakBoundedVec,
};
pub use pallet_balances::Call as BalancesCall;
pub use pallet_timestamp::Call as TimestampCall;
use pallet_transaction_payment::CurrencyAdapter;
#[cfg(any(feature = "std", test))]
pub use sp_runtime::BuildStorage;
pub use sp_runtime::{Perbill, Permill};

mod frontier_precompiles;
use frontier_precompiles::FrontierPrecompiles;

mod display_moment;

/// An index to a block.
pub type BlockNumber = u32;

/// Alias to 512-bit hash when used in the context of a transaction signature on the chain.
pub type Signature = MultiSignature;

/// Some way of identifying an account on the chain. We intentionally make it equivalent
/// to the public key of our transaction signing scheme.
pub type AccountId = <<Signature as Verify>::Signer as IdentifyAccount>::AccountId;

/// Bioauth indetifier used in the consensus protocol.
pub type BioauthId = BabeId;

/// Balance of an account.
pub type Balance = u128;

/// Index of a transaction in the chain.
pub type Index = u32;

/// A hash of some data used by the chain.
pub type Hash = sp_core::H256;

/// Opaque types. These are used by the CLI to instantiate machinery that don't need to know
/// the specifics of the runtime. They can then be made to be agnostic over specific formats
/// of data like extrinsics, allowing for them to continue syncing the network through upgrades
/// to even the core data structures.
pub mod opaque {
    use super::*;

    pub use sp_runtime::OpaqueExtrinsic as UncheckedExtrinsic;

    /// Opaque block header type.
    pub type Header = generic::Header<BlockNumber, BlakeTwo256>;
    /// Opaque block type.
    pub type Block = generic::Block<Header, UncheckedExtrinsic>;
    /// Opaque block identifier type.
    pub type BlockId = generic::BlockId<Block>;

    impl_opaque_keys! {
        pub struct SessionKeys {
            pub babe: Babe,
            pub grandpa: Grandpa,
        }
    }
}

// https://substrate.dev/docs/en/knowledgebase/runtime/upgrades#runtime-versioning
#[sp_version::runtime_version]
pub const VERSION: RuntimeVersion = RuntimeVersion {
    spec_name: create_runtime_str!("humanode"),
    impl_name: create_runtime_str!("humanode"),
    authoring_version: 1,
    // The version of the runtime specification. A full node will not attempt to use its native
    //   runtime in substitute for the on-chain Wasm runtime unless all of `spec_name`,
    //   `spec_version`, and `authoring_version` are the same between Wasm and native.
    // This value is set to 100 to notify Polkadot-JS App (https://polkadot.js.org/apps) to use
    //   the compatible custom types.
    spec_version: 100,
    impl_version: 1,
    apis: RUNTIME_API_VERSIONS,
    transaction_version: 1,
};

// 1 in 4 blocks (on average, not counting collisions) will be primary BABE blocks.
pub const PRIMARY_PROBABILITY: (u64, u64) = (1, 4);

/// The BABE epoch configuration at genesis.
pub const BABE_GENESIS_EPOCH_CONFIG: sp_consensus_babe::BabeEpochConfiguration =
    sp_consensus_babe::BabeEpochConfiguration {
        c: PRIMARY_PROBABILITY,
        allowed_slots: sp_consensus_babe::AllowedSlots::PrimaryAndSecondaryPlainSlots,
    };

// NOTE: Currently it is not possible to change the slot duration after the chain has started.
//       Attempting to do so will brick block production.
pub const MILLISECS_PER_BLOCK: u64 = 6000;
pub const SECS_PER_BLOCK: u64 = MILLISECS_PER_BLOCK / 1000;

// These time units are defined in number of blocks.
pub const MINUTES: BlockNumber = 60 / (SECS_PER_BLOCK as BlockNumber);
pub const HOURS: BlockNumber = MINUTES * 60;
pub const DAYS: BlockNumber = HOURS * 24;

pub const SLOT_DURATION: u64 = MILLISECS_PER_BLOCK;
pub const EPOCH_DURATION_IN_BLOCKS: BlockNumber = 10 * MINUTES;
pub const EPOCH_DURATION_IN_SLOTS: u64 = {
    const SLOT_FILL_RATE: f64 = MILLISECS_PER_BLOCK as f64 / SLOT_DURATION as f64;

    (EPOCH_DURATION_IN_BLOCKS as f64 * SLOT_FILL_RATE) as u64
};

/// The version information used to identify this runtime when compiled natively.
#[cfg(feature = "std")]
pub fn native_version() -> NativeVersion {
    NativeVersion {
        runtime_version: VERSION,
        can_author_with: Default::default(),
    }
}

const NORMAL_DISPATCH_RATIO: Perbill = Perbill::from_percent(75);

parameter_types! {
    pub const Version: RuntimeVersion = VERSION;
    pub const BlockHashCount: BlockNumber = 2400;
    /// We allow for 2 seconds of compute with a 6 second average block time.
    pub BlockWeights: frame_system::limits::BlockWeights = frame_system::limits::BlockWeights
        ::with_sensible_defaults(2 * WEIGHT_PER_SECOND, NORMAL_DISPATCH_RATIO);
    pub BlockLength: frame_system::limits::BlockLength = frame_system::limits::BlockLength
        ::max_with_normal_ratio(5 * 1024 * 1024, NORMAL_DISPATCH_RATIO);
    pub const SS58Prefix: u8 = 42;
}

// Configure FRAME pallets to include in runtime.

impl frame_system::Config for Runtime {
    /// The basic call filter to use in dispatchable.
    type BaseCallFilter = frame_support::traits::Everything;
    /// Block & extrinsics weights: base values and limits.
    type BlockWeights = BlockWeights;
    /// The maximum length of a block (in bytes).
    type BlockLength = BlockLength;
    /// The identifier used to distinguish between accounts.
    type AccountId = AccountId;
    /// The aggregated dispatch type that is available for extrinsics.
    type Call = Call;
    /// The lookup mechanism to get account ID from whatever is passed in dispatchers.
    type Lookup = AccountIdLookup<AccountId, ()>;
    /// The index type for storing how many extrinsics an account has signed.
    type Index = Index;
    /// The index type for blocks.
    type BlockNumber = BlockNumber;
    /// The type for hashing blocks and tries.
    type Hash = Hash;
    /// The hashing algorithm used.
    type Hashing = BlakeTwo256;
    /// The header type.
    type Header = generic::Header<BlockNumber, BlakeTwo256>;
    /// The ubiquitous event type.
    type Event = Event;
    /// The ubiquitous origin type.
    type Origin = Origin;
    /// Maximum number of block number to block hash mappings to keep (oldest pruned first).
    type BlockHashCount = BlockHashCount;
    /// The weight of database operations that the runtime can invoke.
    type DbWeight = RocksDbWeight;
    /// Version of the runtime.
    type Version = Version;
    /// Converts a module to the index of the module in `construct_runtime!`.
    ///
    /// This type is being generated by `construct_runtime!`.
    type PalletInfo = PalletInfo;
    /// What to do if a new account is created.
    type OnNewAccount = ();
    /// What to do if an account is fully reaped from the system.
    type OnKilledAccount = ();
    /// The data to be stored in an account.
    type AccountData = pallet_balances::AccountData<Balance>;
    /// Weight information for the extrinsics of this pallet.
    type SystemWeightInfo = ();
    /// This is used as an identifier of the chain. 42 is the generic substrate prefix.
    type SS58Prefix = SS58Prefix;
    /// The set code logic, just the default since we're not a parachain.
    type OnSetCode = ();
}

/// The wrapper for the robonode public key, that enables ssotring it in the state.
#[derive(
    Debug, Default, Clone, Copy, PartialEq, Eq, Hash, Encode, Decode, TypeInfo, MaxEncodedLen,
)]
#[cfg_attr(feature = "std", derive(Serialize, Deserialize))]
pub struct RobonodePublicKeyWrapper([u8; 32]);

impl RobonodePublicKeyWrapper {
    pub fn from_bytes(
        bytes: &[u8],
    ) -> Result<Self, robonode_crypto::ed25519_dalek::ed25519::Error> {
        let actual_key = robonode_crypto::PublicKey::from_bytes(bytes)?;
        Ok(Self(actual_key.to_bytes()))
    }
}

/// The error that can occur during robonode signature validation.
pub enum RobonodePublicKeyWrapperError {
    UnableToParseKey,
    UnableToParseSignature,
    UnableToValidateSignature(robonode_crypto::ed25519_dalek::ed25519::Error),
}

impl pallet_bioauth::Verifier<Vec<u8>> for RobonodePublicKeyWrapper {
    type Error = RobonodePublicKeyWrapperError;

    fn verify<'a, D>(&self, data: D, signature: Vec<u8>) -> Result<bool, Self::Error>
    where
        D: AsRef<[u8]> + Send + 'a,
    {
        use robonode_crypto::Verifier;

        let actual_key = robonode_crypto::PublicKey::from_bytes(&self.0)
            .map_err(|_| RobonodePublicKeyWrapperError::UnableToParseKey)?;

        let signature: robonode_crypto::Signature = signature
            .as_slice()
            .try_into()
            .map_err(|_| RobonodePublicKeyWrapperError::UnableToParseSignature)?;

        actual_key
            .verify(data.as_ref(), &signature)
            .map_err(RobonodePublicKeyWrapperError::UnableToValidateSignature)?;

        Ok(true)
    }
}

parameter_types! {
    pub const ExistentialDeposit: u128 = 500;
    pub const MaxLocks: u32 = 50;
}

impl pallet_randomness_collective_flip::Config for Runtime {}

parameter_types! {
    pub const SessionsPerEra: u64 = 6;
    pub const BondingDuration: u64 = 24 * 28;
    // NOTE: Currently it is not possible to change the epoch duration after the chain has started.
    //       Attempting to do so will brick block production.
    pub const EpochDuration: u64 = EPOCH_DURATION_IN_SLOTS;
    pub const ExpectedBlockTime: u64 = MILLISECS_PER_BLOCK;
    pub const ReportLongevity: u64 =
        BondingDuration::get() as u64 * SessionsPerEra::get() as u64 * EpochDuration::get();
}

parameter_types! {
    pub const MaxAuthorities: u32 = 512;
}

impl pallet_babe::Config for Runtime {
    type EpochDuration = EpochDuration;
    type ExpectedBlockTime = ExpectedBlockTime;
    type EpochChangeTrigger = pallet_babe::ExternalTrigger;
    type DisabledValidators = ();

    type KeyOwnerProofSystem = Historical;

    type KeyOwnerProof =
        <Self::KeyOwnerProofSystem as KeyOwnerProofSystem<(KeyTypeId, BabeId)>>::Proof;

    type KeyOwnerIdentification = <Self::KeyOwnerProofSystem as KeyOwnerProofSystem<(
        KeyTypeId,
        BabeId,
    )>>::IdentificationTuple;

    type HandleEquivocation = ();

    type WeightInfo = ();
    type MaxAuthorities = MaxAuthorities;
}

pub struct IdentityValidatorIdOf;
impl sp_runtime::traits::Convert<AccountId, Option<AccountId>> for IdentityValidatorIdOf {
    fn convert(account_id: AccountId) -> Option<AccountId> {
        Some(account_id)
    }
}

impl pallet_session::Config for Runtime {
    type Event = Event;
    type ValidatorId = AccountId;
    type ValidatorIdOf = IdentityValidatorIdOf;
    type ShouldEndSession = Babe;
    type NextSessionRotation = Babe;
    type SessionManager = pallet_session::historical::NoteHistoricalRoot<Self, BioauthSession>;
    type SessionHandler = <opaque::SessionKeys as OpaqueKeys>::KeyTypeIdProviders;
    type Keys = opaque::SessionKeys;
    type WeightInfo = pallet_session::weights::SubstrateWeight<Runtime>;
}

pub struct AuthenticationFullIdentificationOf;
impl
    sp_runtime::traits::Convert<
        AccountId,
        Option<pallet_bioauth::Authentication<AccountId, UnixMilliseconds>>,
    > for AuthenticationFullIdentificationOf
{
    fn convert(
        account_id: AccountId,
    ) -> Option<pallet_bioauth::Authentication<AccountId, UnixMilliseconds>> {
        let active_authentications = Bioauth::active_authentications().into_inner();
        active_authentications
            .iter()
            .find(|authentication| authentication.public_key == account_id)
            .cloned()
    }
}

impl pallet_session::historical::Config for Runtime {
    type FullIdentification = pallet_bioauth::Authentication<AccountId, UnixMilliseconds>;
    type FullIdentificationOf = AuthenticationFullIdentificationOf;
}

impl pallet_grandpa::Config for Runtime {
    type Event = Event;
    type Call = Call;

    type KeyOwnerProofSystem = Historical;

    type KeyOwnerProof =
        <Self::KeyOwnerProofSystem as KeyOwnerProofSystem<(KeyTypeId, GrandpaId)>>::Proof;

    type KeyOwnerIdentification = <Self::KeyOwnerProofSystem as KeyOwnerProofSystem<(
        KeyTypeId,
        GrandpaId,
    )>>::IdentificationTuple;

    type HandleEquivocation = ();

    type WeightInfo = ();
    type MaxAuthorities = MaxAuthentications;
}

parameter_types! {
    pub const MinimumPeriod: u64 = SLOT_DURATION / 2;
}

/// A timestamp: milliseconds since the unix epoch.
pub type UnixMilliseconds = u64;

impl pallet_timestamp::Config for Runtime {
    type Moment = UnixMilliseconds;
    type OnTimestampSet = Babe;
    type MinimumPeriod = MinimumPeriod;
    type WeightInfo = ();
}

impl pallet_balances::Config for Runtime {
    type MaxLocks = MaxLocks;
    type MaxReserves = ();
    type ReserveIdentifier = [u8; 8];
    /// The type for recording an account's balance.
    type Balance = Balance;
    /// The ubiquitous event type.
    type Event = Event;
    type DustRemoval = ();
    type ExistentialDeposit = ExistentialDeposit;
    type AccountStore = System;
    type WeightInfo = pallet_balances::weights::SubstrateWeight<Runtime>;
}

parameter_types! {
    pub const TransactionByteFee: Balance = 1;
    pub const OperationalFeeMultiplier: u8 = 5;
}

impl pallet_transaction_payment::Config for Runtime {
    type OnChargeTransaction = CurrencyAdapter<Balances, ()>;
    type TransactionByteFee = TransactionByteFee;
    type OperationalFeeMultiplier = OperationalFeeMultiplier;
    type WeightToFee = IdentityFee<Balance>;
    type FeeMultiplierUpdate = ();
}

impl pallet_sudo::Config for Runtime {
    type Event = Event;
    type Call = Call;
}

pub struct PrimitiveAuthTicketConverter;

pub enum PrimitiveAuthTicketConverterError {
    Ticket(codec::Error),
    PublicKey(()),
}

<<<<<<< HEAD
impl pallet_bioauth::TryConvert<OpaqueAuthTicket, pallet_bioauth::AuthTicket<AccountId>>
=======
impl pallet_bioauth::TryConvert<OpaqueAuthTicket, pallet_bioauth::AuthTicket<BioauthId>>
>>>>>>> aed234c8
    for PrimitiveAuthTicketConverter
{
    type Error = PrimitiveAuthTicketConverterError;

    fn try_convert(
        value: OpaqueAuthTicket,
<<<<<<< HEAD
    ) -> Result<pallet_bioauth::AuthTicket<AccountId>, Self::Error> {
=======
    ) -> Result<pallet_bioauth::AuthTicket<BioauthId>, Self::Error> {
>>>>>>> aed234c8
        let primitives_auth_ticket::AuthTicket {
            public_key,
            authentication_nonce: nonce,
        } = (&value)
            .try_into()
            .map_err(PrimitiveAuthTicketConverterError::Ticket)?;

        let public_key = public_key
            .as_slice()
            .try_into()
            .map_err(PrimitiveAuthTicketConverterError::PublicKey)?;

        Ok(AuthTicket { public_key, nonce })
    }
}

pub struct CurrentMoment;

impl pallet_bioauth::CurrentMoment<UnixMilliseconds> for CurrentMoment {
    fn now() -> UnixMilliseconds {
        pallet_timestamp::Pallet::<Runtime>::now()
    }
}

const TIMESTAMP_SECOND: UnixMilliseconds = 1000;
const TIMESTAMP_MINUTE: UnixMilliseconds = 60 * TIMESTAMP_SECOND;
const TIMESTAMP_HOUR: UnixMilliseconds = 60 * TIMESTAMP_MINUTE;

parameter_types! {
    pub const AuthenticationsExpireAfter: UnixMilliseconds = 72 * TIMESTAMP_HOUR;
    pub const MaxAuthentications: u32 = 20 * 1024;
    pub const MaxNonces: u32 = MaxAuthentications::get() * 200;
}

impl pallet_bioauth::Config for Runtime {
    type Event = Event;
    type RobonodePublicKey = RobonodePublicKeyWrapper;
    type RobonodeSignature = Vec<u8>;
<<<<<<< HEAD
    type ValidatorPublicKey = AccountId;
=======
    type ValidatorPublicKey = BioauthId;
>>>>>>> aed234c8
    type OpaqueAuthTicket = primitives_auth_ticket::OpaqueAuthTicket;
    type AuthTicketCoverter = PrimitiveAuthTicketConverter;
    type ValidatorSetUpdater = ();
    type Moment = UnixMilliseconds;
    type DisplayMoment = display_moment::DisplayMoment;
    type CurrentMoment = CurrentMoment;
    type AuthenticationsExpireAfter = AuthenticationsExpireAfter;
    type WeightInfo = pallet_bioauth::weights::SubstrateWeight<Runtime>;
    type MaxAuthentications = MaxAuthentications;
    type MaxNonces = MaxNonces;
}

impl pallet_bioauth_session::Config for Runtime {
    type ValidatorPublicKeyOf = IdentityValidatorIdOf;
}

pub fn get_ethereum_address(authority_id: BabeId) -> H160 {
    H160::from_slice(&authority_id.to_raw_vec()[4..24])
}

pub struct FindAuthorTruncated<F>(PhantomData<F>);
impl<F: FindAuthor<u32>> FindAuthor<H160> for FindAuthorTruncated<F> {
    fn find_author<'a, I>(digests: I) -> Option<H160>
    where
        I: 'a + IntoIterator<Item = (ConsensusEngineId, &'a [u8])>,
    {
        if let Some(author_index) = F::find_author(digests) {
            let authority_id = Babe::authorities()[author_index as usize].0.clone();
            return Some(get_ethereum_address(authority_id));
        }
        None
    }
}

parameter_types! {
    pub BlockGasLimit: U256 = U256::from(u32::max_value());
    pub PrecompilesValue: FrontierPrecompiles<Runtime> = FrontierPrecompiles::<_>::default();
}

impl pallet_evm::Config for Runtime {
    type FeeCalculator = BaseFee;
    type GasWeightMapping = ();
    type BlockHashMapping = pallet_ethereum::EthereumBlockHashMapping<Self>;
    type CallOrigin = EnsureAddressTruncated;
    type WithdrawOrigin = EnsureAddressTruncated;
    type AddressMapping = HashedAddressMapping<BlakeTwo256>;
    type Currency = Balances;
    type Event = Event;
    type Runner = pallet_evm::runner::stack::Runner<Self>;
    type PrecompilesType = FrontierPrecompiles<Self>;
    type PrecompilesValue = PrecompilesValue;
    type ChainId = EthereumChainId;
    type BlockGasLimit = BlockGasLimit;
    type OnChargeTransaction = ();
    type FindAuthor = FindAuthorTruncated<Babe>;
}

impl pallet_ethereum::Config for Runtime {
    type Event = Event;
    type StateRoot = pallet_ethereum::IntermediateStateRoot;
}

frame_support::parameter_types! {
    pub BoundDivision: U256 = U256::from(1024);
}

impl pallet_dynamic_fee::Config for Runtime {
    type MinGasPriceBoundDivisor = BoundDivision;
}

frame_support::parameter_types! {
    pub IsActive: bool = true;
}

pub struct BaseFeeThreshold;
impl pallet_base_fee::BaseFeeThreshold for BaseFeeThreshold {
    fn lower() -> Permill {
        Permill::zero()
    }
    fn ideal() -> Permill {
        Permill::from_parts(500_000)
    }
    fn upper() -> Permill {
        Permill::from_parts(1_000_000)
    }
}

impl pallet_base_fee::Config for Runtime {
    type Event = Event;
    type Threshold = BaseFeeThreshold;
    type IsActive = IsActive;
}

impl pallet_ethereum_chain_id::Config for Runtime {}

// Create the runtime by composing the FRAME pallets that were previously
// configured.
construct_runtime!(
    pub enum Runtime where
        Block = Block,
        NodeBlock = opaque::Block,
        UncheckedExtrinsic = UncheckedExtrinsic
    {
        System: frame_system::{Pallet, Call, Config, Storage, Event<T>},
        RandomnessCollectiveFlip: pallet_randomness_collective_flip::{Pallet, Storage},
        Timestamp: pallet_timestamp::{Pallet, Call, Storage, Inherent},
        Bioauth: pallet_bioauth::{Pallet, Config<T>, Call, Storage, Event<T>, ValidateUnsigned},
        Babe: pallet_babe::{Pallet, Call, Storage, Config, ValidateUnsigned},
        Balances: pallet_balances::{Pallet, Call, Storage, Config<T>, Event<T>},
        TransactionPayment: pallet_transaction_payment::{Pallet, Storage},
        Session: pallet_session::{Pallet, Call, Storage, Event, Config<T>},
        Historical: pallet_session_historical::{Pallet},
        BioauthSession: pallet_bioauth_session::{Pallet},
        EthereumChainId: pallet_ethereum_chain_id::{Pallet, Storage, Config},
        Sudo: pallet_sudo::{Pallet, Call, Config<T>, Storage, Event<T>},
        Grandpa: pallet_grandpa::{Pallet, Call, Storage, Config, Event},
        Ethereum: pallet_ethereum::{Pallet, Call, Storage, Event, Config, Origin},
        EVM: pallet_evm::{Pallet, Config, Call, Storage, Event<T>},
        DynamicFee: pallet_dynamic_fee::{Pallet, Call, Storage, Config, Inherent},
        BaseFee: pallet_base_fee::{Pallet, Call, Storage, Config<T>, Event},
    }
);

/// The address format for describing accounts.
pub type Address = sp_runtime::MultiAddress<AccountId, ()>;
/// Block header type as expected by this runtime.
pub type Header = generic::Header<BlockNumber, BlakeTwo256>;
/// Block type as expected by this runtime.
pub type Block = generic::Block<Header, UncheckedExtrinsic>;
/// The SignedExtension to the basic transaction logic.
pub type SignedExtra = (
    frame_system::CheckSpecVersion<Runtime>,
    frame_system::CheckTxVersion<Runtime>,
    frame_system::CheckGenesis<Runtime>,
    frame_system::CheckEra<Runtime>,
    frame_system::CheckNonce<Runtime>,
    frame_system::CheckWeight<Runtime>,
    pallet_bioauth::CheckBioauthTx<Runtime>,
    pallet_transaction_payment::ChargeTransactionPayment<Runtime>,
);
/// Unchecked extrinsic type as expected by this runtime.
pub type UncheckedExtrinsic =
    fp_self_contained::UncheckedExtrinsic<Address, Call, Signature, SignedExtra>;

/// Executive: handles dispatch to the various modules.
pub type Executive = frame_executive::Executive<
    Runtime,
    Block,
    frame_system::ChainContext<Runtime>,
    Runtime,
    AllPalletsWithSystem,
>;

impl fp_self_contained::SelfContainedCall for Call {
    type SignedInfo = H160;

    fn is_self_contained(&self) -> bool {
        match self {
            Call::Ethereum(call) => call.is_self_contained(),
            _ => false,
        }
    }

    fn check_self_contained(&self) -> Option<Result<Self::SignedInfo, TransactionValidityError>> {
        match self {
            Call::Ethereum(call) => call.check_self_contained(),
            _ => None,
        }
    }

    fn validate_self_contained(&self, info: &Self::SignedInfo) -> Option<TransactionValidity> {
        match self {
            Call::Ethereum(call) => call.validate_self_contained(info),
            _ => None,
        }
    }

    fn pre_dispatch_self_contained(
        &self,
        info: &Self::SignedInfo,
    ) -> Option<Result<(), TransactionValidityError>> {
        match self {
            Call::Ethereum(call) => call.pre_dispatch_self_contained(info),
            _ => None,
        }
    }

    fn apply_self_contained(
        self,
        info: Self::SignedInfo,
    ) -> Option<sp_runtime::DispatchResultWithInfo<PostDispatchInfoOf<Self>>> {
        match self {
            call @ Call::Ethereum(pallet_ethereum::Call::transact { .. }) => Some(call.dispatch(
                Origin::from(pallet_ethereum::RawOrigin::EthereumTransaction(info)),
            )),
            _ => None,
        }
    }
}

impl_runtime_apis! {
    impl sp_api::Core<Block> for Runtime {
        fn version() -> RuntimeVersion {
            VERSION
        }

        fn execute_block(block: Block) {
            Executive::execute_block(block)
        }

        fn initialize_block(header: &<Block as BlockT>::Header) {
            Executive::initialize_block(header)
        }
    }

    impl sp_api::Metadata<Block> for Runtime {
        fn metadata() -> OpaqueMetadata {
            OpaqueMetadata::new(Runtime::metadata().into())
        }
    }

    impl sp_block_builder::BlockBuilder<Block> for Runtime {
        fn apply_extrinsic(extrinsic: <Block as BlockT>::Extrinsic) -> ApplyExtrinsicResult {
            Executive::apply_extrinsic(extrinsic)
        }

        fn finalize_block() -> <Block as BlockT>::Header {
            Executive::finalize_block()
        }

        fn inherent_extrinsics(data: sp_inherents::InherentData) ->
            Vec<<Block as BlockT>::Extrinsic> {
            data.create_extrinsics()
        }

        fn check_inherents(
            block: Block,
            data: sp_inherents::InherentData,
        ) -> sp_inherents::CheckInherentsResult {
            data.check_extrinsics(&block)
        }
    }

    impl sp_transaction_pool::runtime_api::TaggedTransactionQueue<Block> for Runtime {
        fn validate_transaction(
            source: TransactionSource,
            tx: <Block as BlockT>::Extrinsic,
            block_hash: <Block as BlockT>::Hash,
        ) -> TransactionValidity {
            Executive::validate_transaction(source, tx, block_hash)
        }
    }

    impl sp_offchain::OffchainWorkerApi<Block> for Runtime {
        fn offchain_worker(header: &<Block as BlockT>::Header) {
            Executive::offchain_worker(header)
        }
    }

    impl bioauth_consensus_api::BioauthConsensusApi<Block, BabeId> for Runtime {
        fn is_authorized(id: &BabeId) -> bool {
            let id = match Session::key_owner(BabeId::ID, id.as_slice()) {
                Some(account_id) => account_id,
                None => return false,
            };
            Bioauth::active_authentications().into_inner()
                .iter()
                .any(|stored_public_key| stored_public_key.public_key == id)
        }
    }

    impl bioauth_flow_api::BioauthFlowApi<Block, BabeId, UnixMilliseconds> for Runtime {
        fn bioauth_status(id: &BabeId) -> bioauth_flow_api::BioauthStatus<UnixMilliseconds> {
            let id = match Session::key_owner(BabeId::ID, id.as_slice()) {
                Some(account_id) => account_id,
                None => return bioauth_flow_api::BioauthStatus::Inactive,
            };
            let active_authentications = Bioauth::active_authentications().into_inner();
            let maybe_active_authentication = active_authentications
                .iter()
                .find(|stored_public_key| stored_public_key.public_key == id);
            match maybe_active_authentication {
                None => bioauth_flow_api::BioauthStatus::Inactive,
                Some(v) => bioauth_flow_api::BioauthStatus::Active {
                    expires_at: v.expires_at,
                },
            }
        }

        fn create_authenticate_extrinsic(
            auth_ticket: Vec<u8>,
            auth_ticket_signature: Vec<u8>
        ) -> <Block as BlockT>::Extrinsic {
            let authenticate = pallet_bioauth::Authenticate {
                ticket: auth_ticket.into(),
                ticket_signature: auth_ticket_signature,
            };

            let call = pallet_bioauth::Call::authenticate { req: authenticate };

            <Block as BlockT>::Extrinsic::new_unsigned(call.into())
        }
    }

    impl frontier_api::TransactionConverterApi<Block, opaque::UncheckedExtrinsic> for Runtime {
        fn convert_transaction(transaction: pallet_ethereum::Transaction) -> opaque::UncheckedExtrinsic {
            let extrinsic = UncheckedExtrinsic::new_unsigned(
                pallet_ethereum::Call::<Runtime>::transact { transaction }.into(),
            );
            let encoded = extrinsic.encode();
            opaque::UncheckedExtrinsic::decode(&mut &encoded[..])
                .expect("Encoded extrinsic is always valid")
        }
    }

    impl sp_session::SessionKeys<Block> for Runtime {
        fn generate_session_keys(seed: Option<Vec<u8>>) -> Vec<u8> {
            opaque::SessionKeys::generate(seed)
        }

        fn decode_session_keys(
            encoded: Vec<u8>,
        ) -> Option<Vec<(Vec<u8>, KeyTypeId)>> {
            opaque::SessionKeys::decode_into_raw_public_keys(&encoded)
        }
    }

    impl fg_primitives::GrandpaApi<Block> for Runtime {
        fn grandpa_authorities() -> GrandpaAuthorityList {
            Grandpa::grandpa_authorities()
        }

        fn current_set_id() -> fg_primitives::SetId {
            Grandpa::current_set_id()
        }

        fn submit_report_equivocation_unsigned_extrinsic(
            equivocation_proof: fg_primitives::EquivocationProof<
                <Block as BlockT>::Hash,
                NumberFor<Block>,
            >,
            key_owner_proof: fg_primitives::OpaqueKeyOwnershipProof,
        ) -> Option<()> {
            let key_owner_proof = key_owner_proof.decode()?;

            Grandpa::submit_unsigned_equivocation_report(
                equivocation_proof,
                key_owner_proof,
            )
        }

        fn generate_key_ownership_proof(
            _set_id: fg_primitives::SetId,
            authority_id: GrandpaId,
        ) -> Option<fg_primitives::OpaqueKeyOwnershipProof> {
            use codec::Encode;

            Historical::prove((fg_primitives::KEY_TYPE, authority_id))
                .map(|p| p.encode())
                .map(fg_primitives::OpaqueKeyOwnershipProof::new)
        }
    }


    impl sp_consensus_babe::BabeApi<Block> for Runtime {
        fn configuration() -> sp_consensus_babe::BabeGenesisConfiguration {
            // The choice of `c` parameter (where `1 - c` represents the
            // probability of a slot being empty), is done in accordance to the
            // slot duration and expected target block time, for safely
            // resisting network delays of maximum two seconds.
            // <https://research.web3.foundation/en/latest/polkadot/BABE/Babe/#6-practical-results>
            sp_consensus_babe::BabeGenesisConfiguration {
                slot_duration: Babe::slot_duration(),
                epoch_length: EpochDuration::get(),
                c: BABE_GENESIS_EPOCH_CONFIG.c,
                genesis_authorities: Babe::authorities().to_vec(),
                randomness: Babe::randomness(),
                allowed_slots: BABE_GENESIS_EPOCH_CONFIG.allowed_slots,
            }
        }

        fn current_epoch_start() -> sp_consensus_babe::Slot {
            Babe::current_epoch_start()
        }

        fn current_epoch() -> sp_consensus_babe::Epoch {
            Babe::current_epoch()
        }

        fn next_epoch() -> sp_consensus_babe::Epoch {
            Babe::next_epoch()
        }

        fn generate_key_ownership_proof(
            _slot: sp_consensus_babe::Slot,
            authority_id: sp_consensus_babe::AuthorityId,
        ) -> Option<sp_consensus_babe::OpaqueKeyOwnershipProof> {
            use codec::Encode;

            Historical::prove((sp_consensus_babe::KEY_TYPE, authority_id))
                .map(|p| p.encode())
                .map(sp_consensus_babe::OpaqueKeyOwnershipProof::new)
        }

        fn submit_report_equivocation_unsigned_extrinsic(
            equivocation_proof: sp_consensus_babe::EquivocationProof<<Block as BlockT>::Header>,
            key_owner_proof: sp_consensus_babe::OpaqueKeyOwnershipProof,
        ) -> Option<()> {
            let key_owner_proof = key_owner_proof.decode()?;

            Babe::submit_unsigned_equivocation_report(
                equivocation_proof,
                key_owner_proof,
            )
        }
    }

    impl frame_system_rpc_runtime_api::AccountNonceApi<Block, AccountId, Index> for Runtime {
        fn account_nonce(account: AccountId) -> Index {
            System::account_nonce(account)
        }
    }

    impl fp_rpc::EthereumRuntimeRPCApi<Block> for Runtime {
        fn chain_id() -> u64 {
            <Runtime as pallet_evm::Config>::ChainId::get()
        }

        fn account_basic(address: H160) -> EVMAccount {
            EVM::account_basic(&address)
        }

        fn gas_price() -> U256 {
            <Runtime as pallet_evm::Config>::FeeCalculator::min_gas_price()
        }

        fn account_code_at(address: H160) -> Vec<u8> {
            EVM::account_codes(address)
        }

        fn author() -> H160 {
            <pallet_evm::Pallet<Runtime>>::find_author()
        }

        fn storage_at(address: H160, index: U256) -> H256 {
            let mut tmp = [0u8; 32];
            index.to_big_endian(&mut tmp);
            EVM::account_storages(address, H256::from_slice(&tmp[..]))
        }

        fn call(
            from: H160,
            to: H160,
            data: Vec<u8>,
            value: U256,
            gas_limit: U256,
            max_fee_per_gas: Option<U256>,
            max_priority_fee_per_gas: Option<U256>,
            nonce: Option<U256>,
            estimate: bool,
            access_list: Option<Vec<(H160, Vec<H256>)>>,
        ) -> Result<pallet_evm::CallInfo, sp_runtime::DispatchError> {
            let config = if estimate {
                let mut config = <Runtime as pallet_evm::Config>::config().clone();
                config.estimate = true;
                config
            } else {
                <Runtime as pallet_evm::Config>::config().clone()
            };

            <Runtime as pallet_evm::Config>::Runner::call(
                from,
                to,
                data,
                value,
                gas_limit.low_u64(),
                max_fee_per_gas,
                max_priority_fee_per_gas,
                nonce,
                access_list.unwrap_or_default(),
                &config,
            ).map_err(|err| err.into())
        }

        fn create(
            from: H160,
            data: Vec<u8>,
            value: U256,
            gas_limit: U256,
            max_fee_per_gas: Option<U256>,
            max_priority_fee_per_gas: Option<U256>,
            nonce: Option<U256>,
            estimate: bool,
            access_list: Option<Vec<(H160, Vec<H256>)>>,
        ) -> Result<pallet_evm::CreateInfo, sp_runtime::DispatchError> {
            let config = if estimate {
                let mut config = <Runtime as pallet_evm::Config>::config().clone();
                config.estimate = true;
                config
            } else {
                <Runtime as pallet_evm::Config>::config().clone()
            };

            <Runtime as pallet_evm::Config>::Runner::create(
                from,
                data,
                value,
                gas_limit.low_u64(),
                max_fee_per_gas,
                max_priority_fee_per_gas,
                nonce,
                access_list.unwrap_or_default(),
                &config,
            ).map_err(|err| err.into())
        }

        fn current_transaction_statuses() -> Option<Vec<TransactionStatus>> {
            Ethereum::current_transaction_statuses()
        }

        fn current_block() -> Option<pallet_ethereum::Block> {
            Ethereum::current_block()
        }

        fn current_receipts() -> Option<Vec<pallet_ethereum::Receipt>> {
            Ethereum::current_receipts()
        }

        fn current_all() -> (
            Option<pallet_ethereum::Block>,
            Option<Vec<pallet_ethereum::Receipt>>,
            Option<Vec<TransactionStatus>>
        ) {
            (
                Ethereum::current_block(),
                Ethereum::current_receipts(),
                Ethereum::current_transaction_statuses()
            )
        }

        fn extrinsic_filter(
            xts: Vec<<Block as BlockT>::Extrinsic>,
        ) -> Vec<EthereumTransaction> {
            xts.into_iter().filter_map(|xt| match xt.0.function {
                Call::Ethereum(transact { transaction }) => Some(transaction),
                _ => None
            }).collect::<Vec<EthereumTransaction>>()
        }

        fn elasticity() -> Option<Permill> {
            Some(BaseFee::elasticity())
        }
    }

    impl pallet_transaction_payment_rpc_runtime_api::TransactionPaymentApi<Block, Balance>
        for Runtime {
        fn query_info(
            uxt: <Block as BlockT>::Extrinsic,
            len: u32,
        ) -> pallet_transaction_payment_rpc_runtime_api::RuntimeDispatchInfo<Balance> {
            TransactionPayment::query_info(uxt, len)
        }
        fn query_fee_details(
            uxt: <Block as BlockT>::Extrinsic,
            len: u32,
        ) -> pallet_transaction_payment::FeeDetails<Balance> {
            TransactionPayment::query_fee_details(uxt, len)
        }
    }

    #[cfg(feature = "runtime-benchmarks")]
    impl frame_benchmarking::Benchmark<Block> for Runtime {
        fn benchmark_metadata(extra: bool) -> (
            Vec<frame_benchmarking::BenchmarkList>,
            Vec<frame_support::traits::StorageInfo>,
        ) {
            use frame_benchmarking::{list_benchmark, baseline, Benchmarking, BenchmarkList};
            use frame_support::traits::StorageInfoTrait;
            use frame_system_benchmarking::Pallet as SystemBench;
            use baseline::Pallet as BaselineBench;

            let mut list = Vec::<BenchmarkList>::new();

            list_benchmark!(list, extra, frame_benchmarking, BaselineBench::<Runtime>);
            list_benchmark!(list, extra, frame_system, SystemBench::<Runtime>);
            list_benchmark!(list, extra, pallet_balances, Balances);
            list_benchmark!(list, extra, pallet_timestamp, Timestamp);

            let storage_info = AllPalletsWithSystem::storage_info();

            (list, storage_info)
        }

        fn dispatch_benchmark(
            config: frame_benchmarking::BenchmarkConfig
        ) -> Result<Vec<frame_benchmarking::BenchmarkBatch>, sp_runtime::RuntimeString> {
            use frame_benchmarking::{Benchmarking, baseline, BenchmarkBatch, add_benchmark, TrackedStorageKey};

            use frame_system_benchmarking::Pallet as SystemBench;
            use baseline::Pallet as BaselineBench;

            impl frame_system_benchmarking::Config for Runtime {}
            impl baseline::Config for Runtime {}

            let whitelist: Vec<TrackedStorageKey> = vec![
                // Block Number
                hex_literal::hex!("26aa394eea5630e07c48ae0c9558cef702a5c1b19ab7a04f536c519aca4983ac")
                    .to_vec().into(),
                // Total Issuance
                hex_literal::hex!("c2261276cc9d1f8598ea4b6a74b15c2f57c875e4cff74148e4628f264b974c80")
                    .to_vec().into(),
                // Execution Phase
                hex_literal::hex!("26aa394eea5630e07c48ae0c9558cef7ff553b5a9862a516939d82b3d3d8661a")
                    .to_vec().into(),
                // Event Count
                hex_literal::hex!("26aa394eea5630e07c48ae0c9558cef70a98fdbe9ce6c55837576c60c7af3850")
                    .to_vec().into(),
                // System Events
                hex_literal::hex!("26aa394eea5630e07c48ae0c9558cef780d41e5e16056765bc8461851072c9d7")
                    .to_vec().into(),
            ];

            let mut batches = Vec::<BenchmarkBatch>::new();
            let params = (&config, &whitelist);

            add_benchmark!(params, batches, frame_benchmarking, BaselineBench::<Runtime>);
            add_benchmark!(params, batches, frame_system, SystemBench::<Runtime>);
            add_benchmark!(params, batches, pallet_balances, Balances);
            add_benchmark!(params, batches, pallet_timestamp, Timestamp);

            Ok(batches)
        }
    }
}<|MERGE_RESOLUTION|>--- conflicted
+++ resolved
@@ -349,22 +349,25 @@
 impl
     sp_runtime::traits::Convert<
         AccountId,
-        Option<pallet_bioauth::Authentication<AccountId, UnixMilliseconds>>,
+        Option<pallet_bioauth::Authentication<BioauthId, UnixMilliseconds>>,
     > for AuthenticationFullIdentificationOf
 {
     fn convert(
         account_id: AccountId,
-    ) -> Option<pallet_bioauth::Authentication<AccountId, UnixMilliseconds>> {
+    ) -> Option<pallet_bioauth::Authentication<BioauthId, UnixMilliseconds>> {
         let active_authentications = Bioauth::active_authentications().into_inner();
         active_authentications
             .iter()
-            .find(|authentication| authentication.public_key == account_id)
+            .find(|authentication| {
+                ValidatorPublicKeyOf::convert(authentication.public_key.clone()).unwrap_or_default()
+                    == account_id
+            })
             .cloned()
     }
 }
 
 impl pallet_session::historical::Config for Runtime {
-    type FullIdentification = pallet_bioauth::Authentication<AccountId, UnixMilliseconds>;
+    type FullIdentification = pallet_bioauth::Authentication<BioauthId, UnixMilliseconds>;
     type FullIdentificationOf = AuthenticationFullIdentificationOf;
 }
 
@@ -441,22 +444,14 @@
     PublicKey(()),
 }
 
-<<<<<<< HEAD
-impl pallet_bioauth::TryConvert<OpaqueAuthTicket, pallet_bioauth::AuthTicket<AccountId>>
-=======
 impl pallet_bioauth::TryConvert<OpaqueAuthTicket, pallet_bioauth::AuthTicket<BioauthId>>
->>>>>>> aed234c8
     for PrimitiveAuthTicketConverter
 {
     type Error = PrimitiveAuthTicketConverterError;
 
     fn try_convert(
         value: OpaqueAuthTicket,
-<<<<<<< HEAD
-    ) -> Result<pallet_bioauth::AuthTicket<AccountId>, Self::Error> {
-=======
     ) -> Result<pallet_bioauth::AuthTicket<BioauthId>, Self::Error> {
->>>>>>> aed234c8
         let primitives_auth_ticket::AuthTicket {
             public_key,
             authentication_nonce: nonce,
@@ -495,11 +490,7 @@
     type Event = Event;
     type RobonodePublicKey = RobonodePublicKeyWrapper;
     type RobonodeSignature = Vec<u8>;
-<<<<<<< HEAD
-    type ValidatorPublicKey = AccountId;
-=======
     type ValidatorPublicKey = BioauthId;
->>>>>>> aed234c8
     type OpaqueAuthTicket = primitives_auth_ticket::OpaqueAuthTicket;
     type AuthTicketCoverter = PrimitiveAuthTicketConverter;
     type ValidatorSetUpdater = ();
@@ -512,8 +503,15 @@
     type MaxNonces = MaxNonces;
 }
 
+pub struct ValidatorPublicKeyOf;
+impl sp_runtime::traits::Convert<BioauthId, Option<AccountId>> for ValidatorPublicKeyOf {
+    fn convert(bioauth_id: BioauthId) -> Option<AccountId> {
+        Session::key_owner(BioauthId::ID, bioauth_id.as_slice())
+    }
+}
+
 impl pallet_bioauth_session::Config for Runtime {
-    type ValidatorPublicKeyOf = IdentityValidatorIdOf;
+    type ValidatorPublicKeyOf = ValidatorPublicKeyOf;
 }
 
 pub fn get_ethereum_address(authority_id: BabeId) -> H160 {
@@ -759,28 +757,20 @@
         }
     }
 
-    impl bioauth_consensus_api::BioauthConsensusApi<Block, BabeId> for Runtime {
-        fn is_authorized(id: &BabeId) -> bool {
-            let id = match Session::key_owner(BabeId::ID, id.as_slice()) {
-                Some(account_id) => account_id,
-                None => return false,
-            };
+    impl bioauth_consensus_api::BioauthConsensusApi<Block, BioauthId> for Runtime {
+        fn is_authorized(id: &BioauthId) -> bool {
             Bioauth::active_authentications().into_inner()
                 .iter()
-                .any(|stored_public_key| stored_public_key.public_key == id)
-        }
-    }
-
-    impl bioauth_flow_api::BioauthFlowApi<Block, BabeId, UnixMilliseconds> for Runtime {
-        fn bioauth_status(id: &BabeId) -> bioauth_flow_api::BioauthStatus<UnixMilliseconds> {
-            let id = match Session::key_owner(BabeId::ID, id.as_slice()) {
-                Some(account_id) => account_id,
-                None => return bioauth_flow_api::BioauthStatus::Inactive,
-            };
+                .any(|stored_public_key| &stored_public_key.public_key == id)
+        }
+    }
+
+    impl bioauth_flow_api::BioauthFlowApi<Block, BioauthId, UnixMilliseconds> for Runtime {
+        fn bioauth_status(id: &BioauthId) -> bioauth_flow_api::BioauthStatus<UnixMilliseconds> {
             let active_authentications = Bioauth::active_authentications().into_inner();
             let maybe_active_authentication = active_authentications
                 .iter()
-                .find(|stored_public_key| stored_public_key.public_key == id);
+                .find(|stored_public_key| &stored_public_key.public_key == id);
             match maybe_active_authentication {
                 None => bioauth_flow_api::BioauthStatus::Inactive,
                 Some(v) => bioauth_flow_api::BioauthStatus::Active {
