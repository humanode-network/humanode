//! The substrate runtime for the Humanode network.

// TODO(#66): switch back to warn
#![allow(missing_docs, clippy::missing_docs_in_private_items)]
// Either generate code at stadard mode, or `no_std`, based on the `std` feature presence.
#![cfg_attr(not(feature = "std"), no_std)]

// If we're in standard compilation mode, embed the build-script generated code that pulls in
// the WASM portion of the runtime, so that it is invocable from the native (aka host) side code.
#[cfg(feature = "std")]
include!(concat!(env!("OUT_DIR"), "/wasm_binary.rs"));

// A few exports that help ease life for downstream crates.
use codec::{alloc::string::ToString, Decode, Encode, MaxEncodedLen};
use fp_rpc::TransactionStatus;
pub use frame_support::{
    construct_runtime, parameter_types,
    traits::{
        ConstBool, ConstU128, ConstU16, ConstU32, ConstU64, ConstU8, FindAuthor, Get,
        KeyOwnerProofSystem, Randomness,
    },
    weights::{
        constants::{BlockExecutionWeight, ExtrinsicBaseWeight, RocksDbWeight, WEIGHT_PER_SECOND},
        IdentityFee, Weight,
    },
    ConsensusEngineId, StorageValue, WeakBoundedVec,
};
use keystore_bioauth_account_id::KeystoreBioauthAccountId;
pub use pallet_balances::Call as BalancesCall;
use pallet_bioauth::AuthTicket;
use pallet_ethereum::{Call::transact, Transaction as EthereumTransaction};
use pallet_evm::FeeCalculator;
use pallet_evm::{Account as EVMAccount, EnsureAddressTruncated, HashedAddressMapping, Runner};
use pallet_grandpa::{
    fg_primitives, AuthorityId as GrandpaId, AuthorityList as GrandpaAuthorityList,
};
use pallet_im_online::sr25519::AuthorityId as ImOnlineId;
use pallet_session::historical as pallet_session_historical;
pub use pallet_timestamp::Call as TimestampCall;
use pallet_transaction_payment::CurrencyAdapter;
use primitives_auth_ticket::OpaqueAuthTicket;
use scale_info::TypeInfo;
#[cfg(feature = "std")]
use serde::{Deserialize, Serialize};
use sp_api::impl_runtime_apis;
use sp_consensus_babe::AuthorityId as BabeId;
use sp_core::{crypto::KeyTypeId, OpaqueMetadata, H160, H256, U256};
#[cfg(any(feature = "std", test))]
pub use sp_runtime::BuildStorage;
use sp_runtime::{
    create_runtime_str, generic, impl_opaque_keys,
    traits::{
        AccountIdLookup, BlakeTwo256, Block as BlockT, DispatchInfoOf, Dispatchable,
        IdentifyAccount, NumberFor, OpaqueKeys, PostDispatchInfoOf, StaticLookup, Verify,
    },
    transaction_validity::{
        TransactionPriority, TransactionSource, TransactionValidity, TransactionValidityError,
    },
    ApplyExtrinsicResult, MultiSignature, SaturatedConversion,
};
pub use sp_runtime::{Perbill, Permill};
use sp_std::prelude::*;
#[cfg(feature = "std")]
use sp_version::NativeVersion;
use sp_version::RuntimeVersion;

mod frontier_precompiles;
use frontier_precompiles::FrontierPrecompiles;

mod display_moment;
pub mod eip712;
mod find_author;
pub mod robonode;

/// An index to a block.
pub type BlockNumber = u32;

/// Alias to 512-bit hash when used in the context of a transaction signature on the chain.
pub type Signature = MultiSignature;

/// Some way of identifying an account on the chain. We intentionally make it equivalent
/// to the public key of our transaction signing scheme.
pub type AccountId = <<Signature as Verify>::Signer as IdentifyAccount>::AccountId;

/// Consensus identity used to tie the consensus signatures to the bioauth identity
/// via session pallet's key ownership logic.
pub type BioauthConsensusId = BabeId;

/// The bioauth identity of a human.
pub type BioauthId = AccountId;

/// Balance of an account.
pub type Balance = u128;

/// Index of a transaction in the chain.
pub type Index = u32;

/// A hash of some data used by the chain.
pub type Hash = sp_core::H256;

/// Opaque types. These are used by the CLI to instantiate machinery that don't need to know
/// the specifics of the runtime. They can then be made to be agnostic over specific formats
/// of data like extrinsics, allowing for them to continue syncing the network through upgrades
/// to even the core data structures.
pub mod opaque {
    pub use sp_runtime::OpaqueExtrinsic as UncheckedExtrinsic;

    use super::*;

    /// Opaque block header type.
    pub type Header = generic::Header<BlockNumber, BlakeTwo256>;
    /// Opaque block type.
    pub type Block = generic::Block<Header, UncheckedExtrinsic>;
    /// Opaque block identifier type.
    pub type BlockId = generic::BlockId<Block>;

    impl_opaque_keys! {
        pub struct SessionKeys {
            pub babe: Babe,
            pub grandpa: Grandpa,
            pub im_online: ImOnline,
        }
    }
}

// https://substrate.dev/docs/en/knowledgebase/runtime/upgrades#runtime-versioning
#[sp_version::runtime_version]
pub const VERSION: RuntimeVersion = RuntimeVersion {
    spec_name: create_runtime_str!("humanode"),
    impl_name: create_runtime_str!("humanode"),
    authoring_version: 1,
    // The version of the runtime specification. A full node will not attempt to use its native
    //   runtime in substitute for the on-chain Wasm runtime unless all of `spec_name`,
    //   `spec_version`, and `authoring_version` are the same between Wasm and native.
    // This value is set to 100 to notify Polkadot-JS App (https://polkadot.js.org/apps) to use
    //   the compatible custom types.
    spec_version: 100,
    impl_version: 1,
    apis: RUNTIME_API_VERSIONS,
    transaction_version: 1,
    state_version: 1,
};

// 1 in 4 blocks (on average, not counting collisions) will be primary BABE blocks.
pub const PRIMARY_PROBABILITY: (u64, u64) = (1, 4);

/// The BABE epoch configuration at genesis.
pub const BABE_GENESIS_EPOCH_CONFIG: sp_consensus_babe::BabeEpochConfiguration =
    sp_consensus_babe::BabeEpochConfiguration {
        c: PRIMARY_PROBABILITY,
        allowed_slots: sp_consensus_babe::AllowedSlots::PrimaryAndSecondaryPlainSlots,
    };

// NOTE: Currently it is not possible to change the slot duration after the chain has started.
//       Attempting to do so will brick block production.
pub const MILLISECS_PER_BLOCK: u64 = 6000;
pub const SECS_PER_BLOCK: u64 = MILLISECS_PER_BLOCK / 1000;

// These time units are defined in number of blocks.
pub const MINUTES: BlockNumber = 60 / (SECS_PER_BLOCK as BlockNumber);
pub const HOURS: BlockNumber = MINUTES * 60;
pub const DAYS: BlockNumber = HOURS * 24;

pub const SLOT_DURATION: u64 = MILLISECS_PER_BLOCK;
pub const EPOCH_DURATION_IN_BLOCKS: BlockNumber = 10 * MINUTES;
// NOTE: Currently it is not possible to change the epoch duration after the chain has started.
//       Attempting to do so will brick block production.
pub const EPOCH_DURATION_IN_SLOTS: u64 = {
    const SLOT_FILL_RATE: f64 = MILLISECS_PER_BLOCK as f64 / SLOT_DURATION as f64;

    (EPOCH_DURATION_IN_BLOCKS as f64 * SLOT_FILL_RATE) as u64
};

/// The longevity, in blocks, that an equivocation report is valid for.
const REPORT_LONGEVITY: u64 = 3 * EPOCH_DURATION_IN_BLOCKS as u64;

// Consensus related constants.
pub const MAX_AUTHENTICATIONS: u32 = 20 * 1024;
pub const MAX_AUTHORITIES: u32 = MAX_AUTHENTICATIONS;
pub const MAX_NONCES: u32 = 2000 * MAX_AUTHENTICATIONS;

// ImOnline related constants.
// TODO(#311): set proper values
pub const MAX_KEYS: u32 = 20 * 1024;
pub const MAX_PEER_IN_HEARTBEATS: u32 = 3 * MAX_KEYS;
pub const MAX_PEER_DATA_ENCODING_SIZE: u32 = 1_000;

// Constants conditions.
static_assertions::const_assert!(MAX_KEYS >= MAX_AUTHENTICATIONS);
static_assertions::const_assert!(MAX_PEER_IN_HEARTBEATS >= 3 * MAX_AUTHENTICATIONS);

/// The version information used to identify this runtime when compiled natively.
#[cfg(feature = "std")]
pub fn native_version() -> NativeVersion {
    NativeVersion {
        runtime_version: VERSION,
        can_author_with: Default::default(),
    }
}

const NORMAL_DISPATCH_RATIO: Perbill = Perbill::from_percent(75);

parameter_types! {
    pub const Version: RuntimeVersion = VERSION;
    /// We allow for 2 seconds of compute with a 6 second average block time.
    pub BlockWeights: frame_system::limits::BlockWeights = frame_system::limits::BlockWeights
        ::with_sensible_defaults(2 * WEIGHT_PER_SECOND, NORMAL_DISPATCH_RATIO);
    pub BlockLength: frame_system::limits::BlockLength = frame_system::limits::BlockLength
        ::max_with_normal_ratio(5 * 1024 * 1024, NORMAL_DISPATCH_RATIO);
}

// Configure FRAME pallets to include in runtime.

impl frame_system::Config for Runtime {
    /// The basic call filter to use in dispatchable.
    type BaseCallFilter = frame_support::traits::Everything;
    /// Block & extrinsics weights: base values and limits.
    type BlockWeights = BlockWeights;
    /// The maximum length of a block (in bytes).
    type BlockLength = BlockLength;
    /// The identifier used to distinguish between accounts.
    type AccountId = AccountId;
    /// The aggregated dispatch type that is available for extrinsics.
    type Call = Call;
    /// The lookup mechanism to get account ID from whatever is passed in dispatchers.
    type Lookup = AccountIdLookup<AccountId, ()>;
    /// The index type for storing how many extrinsics an account has signed.
    type Index = Index;
    /// The index type for blocks.
    type BlockNumber = BlockNumber;
    /// The type for hashing blocks and tries.
    type Hash = Hash;
    /// The hashing algorithm used.
    type Hashing = BlakeTwo256;
    /// The header type.
    type Header = generic::Header<BlockNumber, BlakeTwo256>;
    /// The ubiquitous event type.
    type Event = Event;
    /// The ubiquitous origin type.
    type Origin = Origin;
    /// Maximum number of block number to block hash mappings to keep (oldest pruned first).
    type BlockHashCount = ConstU32<2400>;
    /// The weight of database operations that the runtime can invoke.
    type DbWeight = RocksDbWeight;
    /// Version of the runtime.
    type Version = Version;
    /// Converts a module to the index of the module in `construct_runtime!`.
    ///
    /// This type is being generated by `construct_runtime!`.
    type PalletInfo = PalletInfo;
    /// What to do if a new account is created.
    type OnNewAccount = ();
    /// What to do if an account is fully reaped from the system.
    type OnKilledAccount = ();
    /// The data to be stored in an account.
    type AccountData = pallet_balances::AccountData<Balance>;
    /// Weight information for the extrinsics of this pallet.
    type SystemWeightInfo = ();
    /// This is used as an identifier of the chain. 42 is the generic substrate prefix.
    type SS58Prefix = ConstU16<42>;
    /// The set code logic, just the default since we're not a parachain.
    type OnSetCode = ();
    /// The maximum number of consumers allowed on a single account.
    type MaxConsumers = ConstU32<16>;
}

impl pallet_randomness_collective_flip::Config for Runtime {}

impl pallet_babe::Config for Runtime {
    type EpochDuration = ConstU64<EPOCH_DURATION_IN_SLOTS>;
    type ExpectedBlockTime = ConstU64<MILLISECS_PER_BLOCK>;
    type EpochChangeTrigger = pallet_babe::ExternalTrigger;
    type DisabledValidators = Session;

    type KeyOwnerProofSystem = Historical;

    type KeyOwnerProof =
        <Self::KeyOwnerProofSystem as KeyOwnerProofSystem<(KeyTypeId, BabeId)>>::Proof;

    type KeyOwnerIdentification = <Self::KeyOwnerProofSystem as KeyOwnerProofSystem<(
        KeyTypeId,
        BabeId,
    )>>::IdentificationTuple;

    type HandleEquivocation = pallet_babe::EquivocationHandler<
        Self::KeyOwnerIdentification,
        Offences,
        ConstU64<REPORT_LONGEVITY>,
    >;

    type WeightInfo = ();
    type MaxAuthorities = ConstU32<MAX_AUTHORITIES>;
}

/// A link between the [`AccountId`] as in what we use to sign extrinsics in the system
/// to the [`BioauthId`] as in what we use to identify to the robonode and tie the biometrics to.
pub struct IdentityValidatorIdOf;
impl sp_runtime::traits::Convert<AccountId, Option<BioauthId>> for IdentityValidatorIdOf {
    fn convert(account_id: AccountId) -> Option<BioauthId> {
        Some(account_id)
    }
}

impl pallet_session::Config for Runtime {
    type Event = Event;
    type ValidatorId = BioauthId;
    type ValidatorIdOf = IdentityValidatorIdOf;
    type ShouldEndSession = Babe;
    type NextSessionRotation = Babe;
    type SessionManager = pallet_session::historical::NoteHistoricalRoot<Self, HumanodeSession>;
    type SessionHandler = <opaque::SessionKeys as OpaqueKeys>::KeyTypeIdProviders;
    type Keys = opaque::SessionKeys;
    type WeightInfo = pallet_session::weights::SubstrateWeight<Runtime>;
}

impl pallet_session::historical::Config for Runtime {
    type FullIdentification = pallet_humanode_session::IdentificationFor<Self>;
    type FullIdentificationOf = pallet_humanode_session::CurrentSessionIdentificationOf<Self>;
}

impl pallet_grandpa::Config for Runtime {
    type Event = Event;
    type Call = Call;

    type KeyOwnerProofSystem = Historical;

    type KeyOwnerProof =
        <Self::KeyOwnerProofSystem as KeyOwnerProofSystem<(KeyTypeId, GrandpaId)>>::Proof;

    type KeyOwnerIdentification = <Self::KeyOwnerProofSystem as KeyOwnerProofSystem<(
        KeyTypeId,
        GrandpaId,
    )>>::IdentificationTuple;

    type HandleEquivocation = pallet_grandpa::EquivocationHandler<
        Self::KeyOwnerIdentification,
        Offences,
        ConstU64<REPORT_LONGEVITY>,
    >;

    type WeightInfo = ();
    type MaxAuthorities = ConstU32<MAX_AUTHORITIES>;
}

/// A timestamp: milliseconds since the unix epoch.
pub type UnixMilliseconds = u64;

impl pallet_timestamp::Config for Runtime {
    type Moment = UnixMilliseconds;
    type OnTimestampSet = Babe;
    type MinimumPeriod = ConstU64<{ SLOT_DURATION / 2 }>;
    type WeightInfo = ();
}

impl pallet_authorship::Config for Runtime {
    type FindAuthor = find_author::FindAuthorFromSession<find_author::FindAuthorBabe, BabeId>;
    type UncleGenerations = ConstU32<5>;
    type FilterUncle = ();
    type EventHandler = (ImOnline,);
}

impl pallet_balances::Config for Runtime {
    type MaxLocks = ConstU32<50>;
    type MaxReserves = ();
    type ReserveIdentifier = [u8; 8];
    /// The type for recording an account's balance.
    type Balance = Balance;
    /// The ubiquitous event type.
    type Event = Event;
    type DustRemoval = ();
    type ExistentialDeposit = ConstU128<500>;
    type AccountStore = System;
    type WeightInfo = pallet_balances::weights::SubstrateWeight<Runtime>;
}

impl pallet_transaction_payment::Config for Runtime {
    type OnChargeTransaction = CurrencyAdapter<Balances, ()>;
    type OperationalFeeMultiplier = ConstU8<5>;
    type WeightToFee = IdentityFee<Balance>;
    type LengthToFee = IdentityFee<Balance>;
    type FeeMultiplierUpdate = ();
}

impl pallet_sudo::Config for Runtime {
    type Event = Event;
    type Call = Call;
}

pub struct PrimitiveAuthTicketConverter;

pub enum PrimitiveAuthTicketConverterError {
    Ticket(codec::Error),
    PublicKey(()),
}

impl pallet_bioauth::TryConvert<OpaqueAuthTicket, pallet_bioauth::AuthTicket<BioauthId>>
    for PrimitiveAuthTicketConverter
{
    type Error = PrimitiveAuthTicketConverterError;

    fn try_convert(
        value: OpaqueAuthTicket,
    ) -> Result<pallet_bioauth::AuthTicket<BioauthId>, Self::Error> {
        let primitives_auth_ticket::AuthTicket {
            public_key,
            authentication_nonce: nonce,
        } = (&value)
            .try_into()
            .map_err(PrimitiveAuthTicketConverterError::Ticket)?;

        let public_key = public_key
            .as_slice()
            .try_into()
            .map_err(PrimitiveAuthTicketConverterError::PublicKey)?;

        Ok(AuthTicket { public_key, nonce })
    }
}

pub struct CurrentMoment;

impl pallet_bioauth::CurrentMoment<UnixMilliseconds> for CurrentMoment {
    fn now() -> UnixMilliseconds {
        pallet_timestamp::Pallet::<Runtime>::now()
    }
}

const TIMESTAMP_SECOND: UnixMilliseconds = 1000;
const TIMESTAMP_MINUTE: UnixMilliseconds = 60 * TIMESTAMP_SECOND;
const TIMESTAMP_HOUR: UnixMilliseconds = 60 * TIMESTAMP_MINUTE;
const TIMESTAMP_DAY: UnixMilliseconds = 24 * TIMESTAMP_HOUR;
const AUTHENTICATIONS_EXPIRE_AFTER: UnixMilliseconds = 7 * TIMESTAMP_DAY;

impl pallet_bioauth::Config for Runtime {
    type Event = Event;
    type RobonodePublicKey = robonode::PublicKey;
    type RobonodeSignature = Vec<u8>;
    type ValidatorPublicKey = BioauthId;
    type OpaqueAuthTicket = primitives_auth_ticket::OpaqueAuthTicket;
    type AuthTicketCoverter = PrimitiveAuthTicketConverter;
    type ValidatorSetUpdater = ();
    type Moment = UnixMilliseconds;
    type DisplayMoment = display_moment::DisplayMoment;
    type CurrentMoment = CurrentMoment;
    type AuthenticationsExpireAfter = ConstU64<AUTHENTICATIONS_EXPIRE_AFTER>;
    type WeightInfo = pallet_bioauth::weights::SubstrateWeight<Runtime>;
    type MaxAuthentications = ConstU32<MAX_AUTHENTICATIONS>;
    type MaxNonces = ConstU32<MAX_NONCES>;
    type BeforeAuthHook = ();
    type AfterAuthHook = ();
}

impl pallet_bootnodes::Config for Runtime {
    type BootnodeId = AccountId;
    type MaxBootnodes = ConstU32<16>;
}

parameter_types! {
    pub MaxSessionValidators: u32 = <<Runtime as pallet_bootnodes::Config>::MaxBootnodes as Get<u32>>::get() + <<Runtime as pallet_bioauth::Config>::MaxAuthentications as Get<u32>>::get();
}

<<<<<<< HEAD
#[cfg(feature = "runtime-benchmarks")]
impl pallet_bioauth::benchmarking::AuthTicketSigner<Runtime> for Runtime {
    fn sign(auth_ticket: &primitives_auth_ticket::OpaqueAuthTicket) -> Vec<u8> {
        use robonode_crypto::{Signature, Signer};
        // This secret key is taken from the first entry in https://ed25519.cr.yp.to/python/sign.input.
        // Must be compatible with public key provided in benchmark_config() function in
        // crates/humanode-peer/src/chain_spec.rs
        const ROBONODE_SECRET_KEY: [u8; 32] =
            hex_literal::hex!("9d61b19deffd5a60ba844af492ec2cc44449c5697b326919703bac031cae7f60");
        let robonode_keypair = derive_keypair_from_secret_key(ROBONODE_SECRET_KEY);
        robonode_keypair
            .try_sign(auth_ticket.as_ref())
            .unwrap_or(Signature::from_bytes(&[0; 64]).unwrap())
            .to_bytes()
            .to_vec()
    }
=======
impl pallet_humanode_session::Config for Runtime {
    type ValidatorPublicKeyOf = IdentityValidatorIdOf;
    type BootnodeIdOf = sp_runtime::traits::Identity;
    type MaxSessionValidators = MaxSessionValidators;
>>>>>>> 1f32732f
}

#[cfg(feature = "runtime-benchmarks")]
impl pallet_bioauth::benchmarking::AuthTicketBuilder<Runtime> for Runtime {
    fn build(
        public_key: Vec<u8>,
        authentication_nonce: Vec<u8>,
    ) -> primitives_auth_ticket::OpaqueAuthTicket {
        OpaqueAuthTicket::from(&primitives_auth_ticket::AuthTicket {
            public_key,
            authentication_nonce,
        })
    }
}

pub struct OffenceSlasher;

impl
    sp_staking::offence::OnOffenceHandler<
        AccountId,
        pallet_im_online::IdentificationTuple<Runtime>,
        Weight,
    > for OffenceSlasher
{
    fn on_offence(
        offenders: &[sp_staking::offence::OffenceDetails<
            AccountId,
            pallet_im_online::IdentificationTuple<Runtime>,
        >],
        _slash_fraction: &[Perbill],
        _session: sp_staking::SessionIndex,
        disable_strategy: sp_staking::offence::DisableStrategy,
    ) -> Weight {
        if disable_strategy == sp_staking::offence::DisableStrategy::Never {
            return 0;
        }
        let mut weight: Weight = 0;
        let weights = <Runtime as frame_system::Config>::DbWeight::get();
        for details in offenders {
            let (_offender, identity) = &details.offender;
            match identity {
                pallet_humanode_session::Identification::Bioauth(authentication) => {
                    let has_deathenticated = Bioauth::deauthenticate(&authentication.public_key);
                    weight = weight.saturating_add(
                        weights.reads_writes(1, if has_deathenticated { 1 } else { 0 }),
                    );
                }
                pallet_humanode_session::Identification::Bootnode(..) => {
                    // Never slash the bootnodes.
                }
            }
        }
        weight
    }
}

impl pallet_im_online::Config for Runtime {
    type AuthorityId = ImOnlineId;
    type Event = Event;
    type NextSessionRotation = Babe;
    type ValidatorSet = Historical;
    type ReportUnresponsiveness = Offences;
    type UnsignedPriority = ConstU64<{ TransactionPriority::MAX }>;
    type WeightInfo = pallet_im_online::weights::SubstrateWeight<Runtime>;
    type MaxKeys = ConstU32<MAX_KEYS>;
    type MaxPeerInHeartbeats = ConstU32<MAX_PEER_IN_HEARTBEATS>;
    type MaxPeerDataEncodingSize = ConstU32<MAX_PEER_DATA_ENCODING_SIZE>;
}

impl pallet_offences::Config for Runtime {
    type Event = Event;
    type IdentificationTuple = pallet_session::historical::IdentificationTuple<Self>;
    type OnOffenceHandler = OffenceSlasher;
}

parameter_types! {
    pub BlockGasLimit: U256 = U256::from(u32::max_value());
    pub PrecompilesValue: FrontierPrecompiles<Runtime> = FrontierPrecompiles::<_>::default();
}

impl pallet_evm::Config for Runtime {
    type FeeCalculator = BaseFee;
    type GasWeightMapping = ();
    type BlockHashMapping = pallet_ethereum::EthereumBlockHashMapping<Self>;
    type CallOrigin = EnsureAddressTruncated;
    type WithdrawOrigin = EnsureAddressTruncated;
    type AddressMapping = HashedAddressMapping<BlakeTwo256>;
    type Currency = Balances;
    type Event = Event;
    type Runner = pallet_evm::runner::stack::Runner<Self>;
    type PrecompilesType = FrontierPrecompiles<Self>;
    type PrecompilesValue = PrecompilesValue;
    type ChainId = EthereumChainId;
    type BlockGasLimit = BlockGasLimit;
    type OnChargeTransaction = ();
    type FindAuthor = find_author::FindAuthorTruncated<
        find_author::FindAuthorFromSession<find_author::FindAuthorBabe, BabeId>,
    >;
}

impl pallet_ethereum::Config for Runtime {
    type Event = Event;
    type StateRoot = pallet_ethereum::IntermediateStateRoot<Self>;
}

parameter_types! {
    pub BoundDivision: U256 = U256::from(1024);
}

impl pallet_dynamic_fee::Config for Runtime {
    type MinGasPriceBoundDivisor = BoundDivision;
}

parameter_types! {
    pub DefaultBaseFeePerGas: U256 = U256::from(1_000_000_000);
}

pub struct BaseFeeThreshold;
impl pallet_base_fee::BaseFeeThreshold for BaseFeeThreshold {
    fn lower() -> Permill {
        Permill::zero()
    }
    fn ideal() -> Permill {
        Permill::from_parts(500_000)
    }
    fn upper() -> Permill {
        Permill::from_parts(1_000_000)
    }
}

impl pallet_base_fee::Config for Runtime {
    type Event = Event;
    type Threshold = BaseFeeThreshold;
    type IsActive = ConstBool<true>;
    type DefaultBaseFeePerGas = DefaultBaseFeePerGas;
}

impl pallet_ethereum_chain_id::Config for Runtime {}

impl pallet_evm_accounts_mapping::Config for Runtime {
    type Event = Event;
    type Verifier = eip712::AccountClaimVerifier;
}

// Create the runtime by composing the FRAME pallets that were previously
// configured.
construct_runtime!(
    pub enum Runtime where
        Block = Block,
        NodeBlock = opaque::Block,
        UncheckedExtrinsic = UncheckedExtrinsic
    {
        System: frame_system,
        RandomnessCollectiveFlip: pallet_randomness_collective_flip,
        Timestamp: pallet_timestamp,
        Bootnodes: pallet_bootnodes,
        Bioauth: pallet_bioauth,
        Babe: pallet_babe,
        // Authorship must be before other pallets that rely on the data it captures.
        Authorship: pallet_authorship,
        Balances: pallet_balances,
        TransactionPayment: pallet_transaction_payment,
        Session: pallet_session,
        Offences: pallet_offences,
        Historical: pallet_session_historical,
        HumanodeSession: pallet_humanode_session,
        EthereumChainId: pallet_ethereum_chain_id,
        Sudo: pallet_sudo,
        Grandpa: pallet_grandpa,
        Ethereum: pallet_ethereum,
        EVM: pallet_evm,
        DynamicFee: pallet_dynamic_fee,
        BaseFee: pallet_base_fee,
        ImOnline: pallet_im_online,
        EvmAccountsMapping: pallet_evm_accounts_mapping,
    }
);

/// The address format for describing accounts.
pub type Address = sp_runtime::MultiAddress<AccountId, ()>;
/// Block header type as expected by this runtime.
pub type Header = generic::Header<BlockNumber, BlakeTwo256>;
/// Block type as expected by this runtime.
pub type Block = generic::Block<Header, UncheckedExtrinsic>;
/// The SignedExtension to the basic transaction logic.
pub type SignedExtra = (
    frame_system::CheckSpecVersion<Runtime>,
    frame_system::CheckTxVersion<Runtime>,
    frame_system::CheckGenesis<Runtime>,
    frame_system::CheckEra<Runtime>,
    frame_system::CheckNonce<Runtime>,
    frame_system::CheckWeight<Runtime>,
    pallet_bioauth::CheckBioauthTx<Runtime>,
    pallet_transaction_payment::ChargeTransactionPayment<Runtime>,
);
/// Unchecked extrinsic type as expected by this runtime.
pub type UncheckedExtrinsic =
    fp_self_contained::UncheckedExtrinsic<Address, Call, Signature, SignedExtra>;
/// The payload being signed in transactions.
pub type SignedPayload = generic::SignedPayload<Call, SignedExtra>;

/// Executive: handles dispatch to the various modules.
pub type Executive = frame_executive::Executive<
    Runtime,
    Block,
    frame_system::ChainContext<Runtime>,
    Runtime,
    AllPalletsWithSystem,
>;

impl frame_system::offchain::CreateSignedTransaction<Call> for Runtime {
    fn create_transaction<C: frame_system::offchain::AppCrypto<Self::Public, Self::Signature>>(
        call: Call,
        public: <Signature as sp_runtime::traits::Verify>::Signer,
        account: AccountId,
        nonce: Index,
    ) -> Option<(
        Call,
        <UncheckedExtrinsic as sp_runtime::traits::Extrinsic>::SignaturePayload,
    )> {
        let tip = 0;
        // take the biggest period possible.
        let period = <Self::BlockHashCount as Get<Self::BlockNumber>>::get()
            .checked_next_power_of_two()
            .map(|c| c / 2)
            .unwrap_or(2) as u64;
        let current_block = System::block_number()
            .saturated_into::<u64>()
            // The `System::block_number` is initialized with `n+1`,
            // so the actual block number is `n`.
            .saturating_sub(1);
        let era = sp_runtime::generic::Era::mortal(period, current_block);
        let extra = (
            frame_system::CheckSpecVersion::<Runtime>::new(),
            frame_system::CheckTxVersion::<Runtime>::new(),
            frame_system::CheckGenesis::<Runtime>::new(),
            frame_system::CheckEra::<Runtime>::from(era),
            frame_system::CheckNonce::<Runtime>::from(nonce),
            frame_system::CheckWeight::<Runtime>::new(),
            pallet_bioauth::CheckBioauthTx::<Runtime>::new(),
            pallet_transaction_payment::ChargeTransactionPayment::<Runtime>::from(tip),
        );
        let raw_payload = SignedPayload::new(call, extra).ok()?;
        let signature = raw_payload.using_encoded(|payload| C::sign(payload, public))?;
        let address = AccountIdLookup::unlookup(account);
        let (call, extra, _) = raw_payload.deconstruct();
        Some((call, (address, signature, extra)))
    }
}

impl frame_system::offchain::SigningTypes for Runtime {
    type Public = <Signature as sp_runtime::traits::Verify>::Signer;
    type Signature = Signature;
}

impl<C> frame_system::offchain::SendTransactionTypes<C> for Runtime
where
    Call: From<C>,
{
    type Extrinsic = UncheckedExtrinsic;
    type OverarchingCall = Call;
}

impl fp_self_contained::SelfContainedCall for Call {
    type SignedInfo = H160;

    fn is_self_contained(&self) -> bool {
        match self {
            Call::Ethereum(call) => call.is_self_contained(),
            _ => false,
        }
    }

    fn check_self_contained(&self) -> Option<Result<Self::SignedInfo, TransactionValidityError>> {
        match self {
            Call::Ethereum(call) => call.check_self_contained(),
            _ => None,
        }
    }

    fn validate_self_contained(
        &self,
        info: &Self::SignedInfo,
        dispatch_info: &DispatchInfoOf<Call>,
        len: usize,
    ) -> Option<TransactionValidity> {
        match self {
            Call::Ethereum(call) => call.validate_self_contained(info, dispatch_info, len),
            _ => None,
        }
    }

    fn pre_dispatch_self_contained(
        &self,
        info: &Self::SignedInfo,
    ) -> Option<Result<(), TransactionValidityError>> {
        match self {
            Call::Ethereum(call) => call.pre_dispatch_self_contained(info),
            _ => None,
        }
    }

    fn apply_self_contained(
        self,
        info: Self::SignedInfo,
    ) -> Option<sp_runtime::DispatchResultWithInfo<PostDispatchInfoOf<Self>>> {
        match self {
            call @ Call::Ethereum(pallet_ethereum::Call::transact { .. }) => Some(call.dispatch(
                Origin::from(pallet_ethereum::RawOrigin::EthereumTransaction(info)),
            )),
            _ => None,
        }
    }
}

pub struct TransactionConverter;

impl fp_rpc::ConvertTransaction<UncheckedExtrinsic> for TransactionConverter {
    fn convert_transaction(&self, transaction: pallet_ethereum::Transaction) -> UncheckedExtrinsic {
        UncheckedExtrinsic::new_unsigned(
            pallet_ethereum::Call::<Runtime>::transact { transaction }.into(),
        )
    }
}

impl fp_rpc::ConvertTransaction<opaque::UncheckedExtrinsic> for TransactionConverter {
    fn convert_transaction(
        &self,
        transaction: pallet_ethereum::Transaction,
    ) -> opaque::UncheckedExtrinsic {
        let extrinsic = UncheckedExtrinsic::new_unsigned(
            pallet_ethereum::Call::<Runtime>::transact { transaction }.into(),
        );
        let encoded = extrinsic.encode();
        opaque::UncheckedExtrinsic::decode(&mut &encoded[..])
            .expect("Encoded extrinsic is always valid")
    }
}

impl_runtime_apis! {
    impl sp_api::Core<Block> for Runtime {
        fn version() -> RuntimeVersion {
            VERSION
        }

        fn execute_block(block: Block) {
            Executive::execute_block(block)
        }

        fn initialize_block(header: &<Block as BlockT>::Header) {
            Executive::initialize_block(header)
        }
    }

    impl sp_api::Metadata<Block> for Runtime {
        fn metadata() -> OpaqueMetadata {
            OpaqueMetadata::new(Runtime::metadata().into())
        }
    }

    impl sp_block_builder::BlockBuilder<Block> for Runtime {
        fn apply_extrinsic(extrinsic: <Block as BlockT>::Extrinsic) -> ApplyExtrinsicResult {
            Executive::apply_extrinsic(extrinsic)
        }

        fn finalize_block() -> <Block as BlockT>::Header {
            Executive::finalize_block()
        }

        fn inherent_extrinsics(data: sp_inherents::InherentData) ->
            Vec<<Block as BlockT>::Extrinsic> {
            data.create_extrinsics()
        }

        fn check_inherents(
            block: Block,
            data: sp_inherents::InherentData,
        ) -> sp_inherents::CheckInherentsResult {
            data.check_extrinsics(&block)
        }
    }

    impl sp_transaction_pool::runtime_api::TaggedTransactionQueue<Block> for Runtime {
        fn validate_transaction(
            source: TransactionSource,
            tx: <Block as BlockT>::Extrinsic,
            block_hash: <Block as BlockT>::Hash,
        ) -> TransactionValidity {
            Executive::validate_transaction(source, tx, block_hash)
        }
    }

    impl sp_offchain::OffchainWorkerApi<Block> for Runtime {
        fn offchain_worker(header: &<Block as BlockT>::Header) {
            Executive::offchain_worker(header)
        }
    }

    impl author_ext_api::AuthorExtApi<Block, KeystoreBioauthAccountId> for Runtime {
        fn create_signed_set_keys_extrinsic(
            id: &KeystoreBioauthAccountId,
            session_keys: Vec<u8>
        ) -> Result<<Block as BlockT>::Extrinsic, author_ext_api::CreateSignedSetKeysExtrinsicError> {
            let account_id =
                AccountId::new(<KeystoreBioauthAccountId as sp_application_crypto::AppKey>::UntypedGeneric::from(id.clone()).0);
            let public_id = <KeystoreBioauthAccountId as frame_system::offchain::AppCrypto<
                    <Runtime as frame_system::offchain::SigningTypes>::Public,
                    <Runtime as frame_system::offchain::SigningTypes>::Signature
                >>::GenericPublic::from(id.clone());

            let keys = <Runtime as pallet_session::Config>::Keys::decode(&mut session_keys.as_slice())
                .map_err(|err| author_ext_api::CreateSignedSetKeysExtrinsicError::SessionKeysDecoding(err.to_string()))?;
            let session_call = pallet_session::Call::set_keys::<Runtime> { keys, proof: vec![] };
            let (call, (address, signature, extra)) =
                <Runtime as frame_system::offchain::CreateSignedTransaction<Call>>::create_transaction::<KeystoreBioauthAccountId>(
                    session_call.into(),
                    public_id.into(),
                    account_id.clone(),
                    System::account_nonce(account_id),
                ).ok_or(author_ext_api::CreateSignedSetKeysExtrinsicError::SignedExtrinsicCreation)?;

            Ok(<Block as BlockT>::Extrinsic::new_signed(call, address, signature, extra))
        }
    }

    impl bioauth_flow_api::BioauthFlowApi<Block, KeystoreBioauthAccountId, UnixMilliseconds> for Runtime {
        fn bioauth_status(id: &KeystoreBioauthAccountId) -> bioauth_flow_api::BioauthStatus<UnixMilliseconds> {
            let id =
                AccountId::new(<KeystoreBioauthAccountId as sp_application_crypto::AppKey>::UntypedGeneric::from(id.clone()).0);
            let active_authentications = Bioauth::active_authentications().into_inner();
            let maybe_active_authentication = active_authentications
                .iter()
                .find(|stored_public_key| stored_public_key.public_key == id);
            match maybe_active_authentication {
                None => bioauth_flow_api::BioauthStatus::Inactive,
                Some(v) => bioauth_flow_api::BioauthStatus::Active {
                    expires_at: v.expires_at,
                },
            }
        }

        fn create_authenticate_extrinsic(
            auth_ticket: Vec<u8>,
            auth_ticket_signature: Vec<u8>
        ) -> <Block as BlockT>::Extrinsic {
            let authenticate = pallet_bioauth::Authenticate {
                ticket: auth_ticket.into(),
                ticket_signature: auth_ticket_signature,
            };

            let call = pallet_bioauth::Call::authenticate { req: authenticate };

            <Block as BlockT>::Extrinsic::new_unsigned(call.into())
        }
    }

    impl fp_rpc::ConvertTransactionRuntimeApi<Block> for Runtime {
        fn convert_transaction(transaction: EthereumTransaction) -> <Block as BlockT>::Extrinsic {
            UncheckedExtrinsic::new_unsigned(
                pallet_ethereum::Call::<Runtime>::transact { transaction }.into(),
            )
        }
    }

    impl sp_session::SessionKeys<Block> for Runtime {
        fn generate_session_keys(seed: Option<Vec<u8>>) -> Vec<u8> {
            opaque::SessionKeys::generate(seed)
        }

        fn decode_session_keys(
            encoded: Vec<u8>,
        ) -> Option<Vec<(Vec<u8>, KeyTypeId)>> {
            opaque::SessionKeys::decode_into_raw_public_keys(&encoded)
        }
    }

    impl fg_primitives::GrandpaApi<Block> for Runtime {
        fn grandpa_authorities() -> GrandpaAuthorityList {
            Grandpa::grandpa_authorities()
        }

        fn current_set_id() -> fg_primitives::SetId {
            Grandpa::current_set_id()
        }

        fn submit_report_equivocation_unsigned_extrinsic(
            equivocation_proof: fg_primitives::EquivocationProof<
                <Block as BlockT>::Hash,
                NumberFor<Block>,
            >,
            key_owner_proof: fg_primitives::OpaqueKeyOwnershipProof,
        ) -> Option<()> {
            let key_owner_proof = key_owner_proof.decode()?;

            Grandpa::submit_unsigned_equivocation_report(
                equivocation_proof,
                key_owner_proof,
            )
        }

        fn generate_key_ownership_proof(
            _set_id: fg_primitives::SetId,
            authority_id: GrandpaId,
        ) -> Option<fg_primitives::OpaqueKeyOwnershipProof> {
            use codec::Encode;

            Historical::prove((fg_primitives::KEY_TYPE, authority_id))
                .map(|p| p.encode())
                .map(fg_primitives::OpaqueKeyOwnershipProof::new)
        }
    }


    impl sp_consensus_babe::BabeApi<Block> for Runtime {
        fn configuration() -> sp_consensus_babe::BabeGenesisConfiguration {
            // The choice of `c` parameter (where `1 - c` represents the
            // probability of a slot being empty), is done in accordance to the
            // slot duration and expected target block time, for safely
            // resisting network delays of maximum two seconds.
            // <https://research.web3.foundation/en/latest/polkadot/BABE/Babe/#6-practical-results>
            sp_consensus_babe::BabeGenesisConfiguration {
                slot_duration: Babe::slot_duration(),
                epoch_length: <Self as pallet_babe::Config>::EpochDuration::get(),
                c: BABE_GENESIS_EPOCH_CONFIG.c,
                genesis_authorities: Babe::authorities().to_vec(),
                randomness: Babe::randomness(),
                allowed_slots: BABE_GENESIS_EPOCH_CONFIG.allowed_slots,
            }
        }

        fn current_epoch_start() -> sp_consensus_babe::Slot {
            Babe::current_epoch_start()
        }

        fn current_epoch() -> sp_consensus_babe::Epoch {
            Babe::current_epoch()
        }

        fn next_epoch() -> sp_consensus_babe::Epoch {
            Babe::next_epoch()
        }

        fn generate_key_ownership_proof(
            _slot: sp_consensus_babe::Slot,
            authority_id: sp_consensus_babe::AuthorityId,
        ) -> Option<sp_consensus_babe::OpaqueKeyOwnershipProof> {
            use codec::Encode;

            Historical::prove((sp_consensus_babe::KEY_TYPE, authority_id))
                .map(|p| p.encode())
                .map(sp_consensus_babe::OpaqueKeyOwnershipProof::new)
        }

        fn submit_report_equivocation_unsigned_extrinsic(
            equivocation_proof: sp_consensus_babe::EquivocationProof<<Block as BlockT>::Header>,
            key_owner_proof: sp_consensus_babe::OpaqueKeyOwnershipProof,
        ) -> Option<()> {
            let key_owner_proof = key_owner_proof.decode()?;

            Babe::submit_unsigned_equivocation_report(
                equivocation_proof,
                key_owner_proof,
            )
        }
    }

    impl frame_system_rpc_runtime_api::AccountNonceApi<Block, AccountId, Index> for Runtime {
        fn account_nonce(account: AccountId) -> Index {
            System::account_nonce(account)
        }
    }

    impl fp_rpc::EthereumRuntimeRPCApi<Block> for Runtime {
        fn chain_id() -> u64 {
            <Runtime as pallet_evm::Config>::ChainId::get()
        }

        fn account_basic(address: H160) -> EVMAccount {
            let (account, _) = EVM::account_basic(&address);
            account
        }

        fn gas_price() -> U256 {
            let (gas_price, _) = <Runtime as pallet_evm::Config>::FeeCalculator::min_gas_price();
            gas_price
        }

        fn account_code_at(address: H160) -> Vec<u8> {
            EVM::account_codes(address)
        }

        fn author() -> H160 {
            <pallet_evm::Pallet<Runtime>>::find_author()
        }

        fn storage_at(address: H160, index: U256) -> H256 {
            let mut tmp = [0u8; 32];
            index.to_big_endian(&mut tmp);
            EVM::account_storages(address, H256::from_slice(&tmp[..]))
        }

        fn call(
            from: H160,
            to: H160,
            data: Vec<u8>,
            value: U256,
            gas_limit: U256,
            max_fee_per_gas: Option<U256>,
            max_priority_fee_per_gas: Option<U256>,
            nonce: Option<U256>,
            estimate: bool,
            access_list: Option<Vec<(H160, Vec<H256>)>>,
        ) -> Result<pallet_evm::CallInfo, sp_runtime::DispatchError> {
            let config = if estimate {
                let mut config = <Runtime as pallet_evm::Config>::config().clone();
                config.estimate = true;
                config
            } else {
                <Runtime as pallet_evm::Config>::config().clone()
            };

            let is_transactional = false;
            <Runtime as pallet_evm::Config>::Runner::call(
                from,
                to,
                data,
                value,
                gas_limit.low_u64(),
                max_fee_per_gas,
                max_priority_fee_per_gas,
                nonce,
                access_list.unwrap_or_default(),
                is_transactional,
                &config,
            ).map_err(|err| err.error.into())
        }

        fn create(
            from: H160,
            data: Vec<u8>,
            value: U256,
            gas_limit: U256,
            max_fee_per_gas: Option<U256>,
            max_priority_fee_per_gas: Option<U256>,
            nonce: Option<U256>,
            estimate: bool,
            access_list: Option<Vec<(H160, Vec<H256>)>>,
        ) -> Result<pallet_evm::CreateInfo, sp_runtime::DispatchError> {
            let config = if estimate {
                let mut config = <Runtime as pallet_evm::Config>::config().clone();
                config.estimate = true;
                config
            } else {
                <Runtime as pallet_evm::Config>::config().clone()
            };

            let is_transactional = false;
            <Runtime as pallet_evm::Config>::Runner::create(
                from,
                data,
                value,
                gas_limit.low_u64(),
                max_fee_per_gas,
                max_priority_fee_per_gas,
                nonce,
                access_list.unwrap_or_default(),
                is_transactional,
                &config,
            ).map_err(|err| err.error.into())
        }

        fn current_transaction_statuses() -> Option<Vec<TransactionStatus>> {
            Ethereum::current_transaction_statuses()
        }

        fn current_block() -> Option<pallet_ethereum::Block> {
            Ethereum::current_block()
        }

        fn current_receipts() -> Option<Vec<pallet_ethereum::Receipt>> {
            Ethereum::current_receipts()
        }

        fn current_all() -> (
            Option<pallet_ethereum::Block>,
            Option<Vec<pallet_ethereum::Receipt>>,
            Option<Vec<TransactionStatus>>
        ) {
            (
                Ethereum::current_block(),
                Ethereum::current_receipts(),
                Ethereum::current_transaction_statuses()
            )
        }

        fn extrinsic_filter(
            xts: Vec<<Block as BlockT>::Extrinsic>,
        ) -> Vec<EthereumTransaction> {
            xts.into_iter().filter_map(|xt| match xt.0.function {
                Call::Ethereum(transact { transaction }) => Some(transaction),
                _ => None
            }).collect::<Vec<EthereumTransaction>>()
        }

        fn elasticity() -> Option<Permill> {
            Some(BaseFee::elasticity())
        }
    }

    impl pallet_transaction_payment_rpc_runtime_api::TransactionPaymentApi<Block, Balance>
        for Runtime {
        fn query_info(
            uxt: <Block as BlockT>::Extrinsic,
            len: u32,
        ) -> pallet_transaction_payment_rpc_runtime_api::RuntimeDispatchInfo<Balance> {
            TransactionPayment::query_info(uxt, len)
        }
        fn query_fee_details(
            uxt: <Block as BlockT>::Extrinsic,
            len: u32,
        ) -> pallet_transaction_payment::FeeDetails<Balance> {
            TransactionPayment::query_fee_details(uxt, len)
        }
    }

    #[cfg(feature = "runtime-benchmarks")]
    impl frame_benchmarking::Benchmark<Block> for Runtime {
        fn benchmark_metadata(extra: bool) -> (
            Vec<frame_benchmarking::BenchmarkList>,
            Vec<frame_support::traits::StorageInfo>,
        ) {
            use frame_benchmarking::{list_benchmark, baseline, Benchmarking, BenchmarkList};
            use frame_support::traits::StorageInfoTrait;
            use frame_system_benchmarking::Pallet as SystemBench;
            use baseline::Pallet as BaselineBench;

            let mut list = Vec::<BenchmarkList>::new();

            list_benchmark!(list, extra, frame_benchmarking, BaselineBench::<Runtime>);
            list_benchmark!(list, extra, frame_system, SystemBench::<Runtime>);
            list_benchmark!(list, extra, pallet_balances, Balances);
            list_benchmark!(list, extra, pallet_timestamp, Timestamp);
            list_benchmark!(list, extra, pallet_bioauth, Bioauth);

            let storage_info = AllPalletsWithSystem::storage_info();

            (list, storage_info)
        }

        fn dispatch_benchmark(
            config: frame_benchmarking::BenchmarkConfig
        ) -> Result<Vec<frame_benchmarking::BenchmarkBatch>, sp_runtime::RuntimeString> {
            use frame_benchmarking::{Benchmarking, baseline, BenchmarkBatch, add_benchmark, TrackedStorageKey};

            use frame_system_benchmarking::Pallet as SystemBench;
            use baseline::Pallet as BaselineBench;

            impl frame_system_benchmarking::Config for Runtime {}
            impl baseline::Config for Runtime {}

            let whitelist: Vec<TrackedStorageKey> = vec![
                // Block Number
                hex_literal::hex!("26aa394eea5630e07c48ae0c9558cef702a5c1b19ab7a04f536c519aca4983ac")
                    .to_vec().into(),
                // Total Issuance
                hex_literal::hex!("c2261276cc9d1f8598ea4b6a74b15c2f57c875e4cff74148e4628f264b974c80")
                    .to_vec().into(),
                // Execution Phase
                hex_literal::hex!("26aa394eea5630e07c48ae0c9558cef7ff553b5a9862a516939d82b3d3d8661a")
                    .to_vec().into(),
                // Event Count
                hex_literal::hex!("26aa394eea5630e07c48ae0c9558cef70a98fdbe9ce6c55837576c60c7af3850")
                    .to_vec().into(),
                // System Events
                hex_literal::hex!("26aa394eea5630e07c48ae0c9558cef780d41e5e16056765bc8461851072c9d7")
                    .to_vec().into(),
            ];

            let mut batches = Vec::<BenchmarkBatch>::new();
            let params = (&config, &whitelist);

            add_benchmark!(params, batches, frame_benchmarking, BaselineBench::<Runtime>);
            add_benchmark!(params, batches, frame_system, SystemBench::<Runtime>);
            add_benchmark!(params, batches, pallet_balances, Balances);
            add_benchmark!(params, batches, pallet_timestamp, Timestamp);
            add_benchmark!(params, batches, pallet_bioauth, Bioauth);

            Ok(batches)
        }
    }
}<|MERGE_RESOLUTION|>--- conflicted
+++ resolved
@@ -459,42 +459,10 @@
     pub MaxSessionValidators: u32 = <<Runtime as pallet_bootnodes::Config>::MaxBootnodes as Get<u32>>::get() + <<Runtime as pallet_bioauth::Config>::MaxAuthentications as Get<u32>>::get();
 }
 
-<<<<<<< HEAD
-#[cfg(feature = "runtime-benchmarks")]
-impl pallet_bioauth::benchmarking::AuthTicketSigner<Runtime> for Runtime {
-    fn sign(auth_ticket: &primitives_auth_ticket::OpaqueAuthTicket) -> Vec<u8> {
-        use robonode_crypto::{Signature, Signer};
-        // This secret key is taken from the first entry in https://ed25519.cr.yp.to/python/sign.input.
-        // Must be compatible with public key provided in benchmark_config() function in
-        // crates/humanode-peer/src/chain_spec.rs
-        const ROBONODE_SECRET_KEY: [u8; 32] =
-            hex_literal::hex!("9d61b19deffd5a60ba844af492ec2cc44449c5697b326919703bac031cae7f60");
-        let robonode_keypair = derive_keypair_from_secret_key(ROBONODE_SECRET_KEY);
-        robonode_keypair
-            .try_sign(auth_ticket.as_ref())
-            .unwrap_or(Signature::from_bytes(&[0; 64]).unwrap())
-            .to_bytes()
-            .to_vec()
-    }
-=======
 impl pallet_humanode_session::Config for Runtime {
     type ValidatorPublicKeyOf = IdentityValidatorIdOf;
     type BootnodeIdOf = sp_runtime::traits::Identity;
     type MaxSessionValidators = MaxSessionValidators;
->>>>>>> 1f32732f
-}
-
-#[cfg(feature = "runtime-benchmarks")]
-impl pallet_bioauth::benchmarking::AuthTicketBuilder<Runtime> for Runtime {
-    fn build(
-        public_key: Vec<u8>,
-        authentication_nonce: Vec<u8>,
-    ) -> primitives_auth_ticket::OpaqueAuthTicket {
-        OpaqueAuthTicket::from(&primitives_auth_ticket::AuthTicket {
-            public_key,
-            authentication_nonce,
-        })
-    }
 }
 
 pub struct OffenceSlasher;
