--- conflicted
+++ resolved
@@ -68,12 +68,9 @@
 use frontier_precompiles::FrontierPrecompiles;
 
 mod display_moment;
+pub mod eip712;
 mod find_author;
-<<<<<<< HEAD
-pub mod eip712;
-=======
 pub mod robonode;
->>>>>>> 44e49896
 
 /// An index to a block.
 pub type BlockNumber = u32;
