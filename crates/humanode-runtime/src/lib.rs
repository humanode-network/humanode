--- conflicted
+++ resolved
@@ -167,10 +167,9 @@
     (EPOCH_DURATION_IN_BLOCKS as f64 * SLOT_FILL_RATE) as u64
 };
 
-<<<<<<< HEAD
 #[cfg(feature = "runtime-benchmarks")]
 const ROBONODE_KEYPAIR: [u8; 64] = hex_literal::hex!("9d61b19deffd5a60ba844af492ec2cc44449c5697b326919703bac031cae7f60d75a980182b10ab7d54bfed3c964073a0ee172f3daa62325af021a68f707511a");
-=======
+
 // Consensus related constants.
 pub const MAX_AUTHENTICATIONS: u32 = 20 * 1024;
 
@@ -183,7 +182,6 @@
 // Constants conditions.
 static_assertions::const_assert!(MAX_KEYS >= MAX_AUTHENTICATIONS);
 static_assertions::const_assert!(MAX_PEER_IN_HEARTBEATS >= 3 * MAX_AUTHENTICATIONS);
->>>>>>> a1544a41
 
 /// The version information used to identify this runtime when compiled natively.
 #[cfg(feature = "std")]
@@ -208,7 +206,6 @@
 }
 
 // Configure FRAME pallets to include in runtime.
-
 impl frame_system::Config for Runtime {
     /// The basic call filter to use in dispatchable.
     type BaseCallFilter = frame_support::traits::Everything;
@@ -532,7 +529,6 @@
     type ValidatorPublicKeyOf = IdentityValidatorIdOf;
 }
 
-<<<<<<< HEAD
 #[cfg(feature = "runtime-benchmarks")]
 impl pallet_bioauth::benchmarking::AuthTicketSigner for Runtime {
     fn sign(auth_ticket: &[u8]) -> Vec<u8> {
@@ -556,7 +552,8 @@
         });
         opaque_auth_ticket.0
     }
-=======
+}
+
 parameter_types! {
     pub const ImOnlineUnsignedPriority: TransactionPriority = TransactionPriority::max_value();
     pub const MaxKeys: u32 = MAX_KEYS;
@@ -583,7 +580,6 @@
     type MaxKeys = MaxKeys;
     type MaxPeerInHeartbeats = MaxPeerInHeartbeats;
     type MaxPeerDataEncodingSize = MaxPeerDataEncodingSize;
->>>>>>> a1544a41
 }
 
 pub fn get_ethereum_address(authority_id: BabeId) -> H160 {
