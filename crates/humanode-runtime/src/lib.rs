--- conflicted
+++ resolved
@@ -290,10 +290,6 @@
 pub type UnixMilliseconds = u64;
 
 impl pallet_timestamp::Config for Runtime {
-<<<<<<< HEAD
-    /// A timestamp: milliseconds since the unix epoch.
-=======
->>>>>>> 16086451
     type Moment = UnixMilliseconds;
     type OnTimestampSet = Aura;
     type MinimumPeriod = MinimumPeriod;
