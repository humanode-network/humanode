[package]
name = "precompile-bioauth"
version = "0.1.0"
edition = "2021"
publish = false

[dependencies]
pallet-bioauth = { version = "0.1", path = "../pallet-bioauth", default-features = false }
precompile-utils = { path = "../precompile-utils", default-features = false }

codec = { package = "parity-scale-codec", version = "3.2.2", default-features = false, features = ["derive"] }
fp-evm = { git = "https://github.com/humanode-network/frontier", branch = "locked/polkadot-v0.9.38", default-features = false }
frame-support = { default-features = false, git = "https://github.com/humanode-network/substrate", branch = "locked/polkadot-v0.9.38" }
frame-system = { default-features = false, git = "https://github.com/humanode-network/substrate", branch = "locked/polkadot-v0.9.38" }
getrandom = { version = "0.2", features = ["js"] }
num_enum = { version = "0.5.7", default-features = false }
<<<<<<< HEAD
pallet-evm = { git = "https://github.com/humanode-network/frontier", branch = "locked/polkadot-v0.9.38", default-features = false }
scale-info = { version = "2.1.1", default-features = false, features = ["derive"] }
=======
pallet-evm = { git = "https://github.com/humanode-network/frontier", branch = "locked/polkadot-v0.9.36", default-features = false }
scale-info = { version = "2.5.0", default-features = false, features = ["derive"] }
>>>>>>> 4378ae1c
serde = { version = "1", features = ["derive"], optional = true }
sp-runtime = { default-features = false, git = "https://github.com/humanode-network/substrate", branch = "locked/polkadot-v0.9.38" }
sp-std = { default-features = false, git = "https://github.com/humanode-network/substrate", branch = "locked/polkadot-v0.9.38" }

[dev-dependencies]
mockall = "0.11"
sp-core = { default-features = false, git = "https://github.com/humanode-network/substrate", branch = "locked/polkadot-v0.9.38" }
sp-io = { default-features = false, git = "https://github.com/humanode-network/substrate", branch = "locked/polkadot-v0.9.38" }

[features]
default = ["std"]
std = [
  "codec/std",
  "fp-evm/std",
  "frame-support/std",
  "frame-system/std",
  "getrandom/std",
  "num_enum/std",
  "pallet-bioauth/std",
  "pallet-evm/std",
  "precompile-utils/std",
  "scale-info/std",
  "serde",
  "sp-core/std",
  "sp-io/std",
  "sp-runtime/std",
  "sp-std/std",
]<|MERGE_RESOLUTION|>--- conflicted
+++ resolved
@@ -14,13 +14,8 @@
 frame-system = { default-features = false, git = "https://github.com/humanode-network/substrate", branch = "locked/polkadot-v0.9.38" }
 getrandom = { version = "0.2", features = ["js"] }
 num_enum = { version = "0.5.7", default-features = false }
-<<<<<<< HEAD
 pallet-evm = { git = "https://github.com/humanode-network/frontier", branch = "locked/polkadot-v0.9.38", default-features = false }
-scale-info = { version = "2.1.1", default-features = false, features = ["derive"] }
-=======
-pallet-evm = { git = "https://github.com/humanode-network/frontier", branch = "locked/polkadot-v0.9.36", default-features = false }
 scale-info = { version = "2.5.0", default-features = false, features = ["derive"] }
->>>>>>> 4378ae1c
 serde = { version = "1", features = ["derive"], optional = true }
 sp-runtime = { default-features = false, git = "https://github.com/humanode-network/substrate", branch = "locked/polkadot-v0.9.38" }
 sp-std = { default-features = false, git = "https://github.com/humanode-network/substrate", branch = "locked/polkadot-v0.9.38" }
