--- conflicted
+++ resolved
@@ -2,15 +2,8 @@
 
 #![cfg_attr(not(feature = "std"), no_std)]
 
-<<<<<<< HEAD
-use pallet_evm::{ExitError, Precompile, PrecompileFailure, PrecompileOutput, PrecompileResult};
+use pallet_evm::{ExitError, Precompile, PrecompileFailure, PrecompileOutput};
 use precompile_utils::{succeed, EvmResult, PrecompileHandleExt};
-=======
-use fp_evm::{
-    ExitError, ExitSucceed, Precompile, PrecompileFailure, PrecompileHandle, PrecompileOutput,
-    PrecompileResult,
-};
->>>>>>> 63c73883
 use sp_std::marker::PhantomData;
 use sp_std::prelude::*;
 
@@ -40,8 +33,9 @@
     T: pallet_bioauth::Config,
     T::ValidatorPublicKey: for<'a> TryFrom<&'a [u8]> + Eq,
 {
-<<<<<<< HEAD
     fn execute(handle: &mut impl pallet_evm::PrecompileHandle) -> pallet_evm::PrecompileResult {
+        handle.record_cost(GAS_COST)?;
+
         let selector = handle.read_selector()?;
 
         match selector {
@@ -55,6 +49,7 @@
     T: pallet_bioauth::Config,
     T::ValidatorPublicKey: for<'a> TryFrom<&'a [u8]> + Eq,
 {
+    /// Check if input address is authenticated.
     fn is_authenticated(
         handle: &mut impl pallet_evm::PrecompileHandle,
     ) -> EvmResult<PrecompileOutput> {
@@ -63,37 +58,17 @@
         input.expect_arguments(1)?;
 
         let account_id = T::ValidatorPublicKey::try_from(input.read_till_end()?).map_err(|_| {
-=======
-    fn execute(handle: &mut impl PrecompileHandle) -> PrecompileResult {
-        handle.record_cost(GAS_COST)?;
-
-        let account_id = T::ValidatorPublicKey::try_from(handle.input()).map_err(|_| {
->>>>>>> 63c73883
             PrecompileFailure::Error {
                 exit_status: ExitError::Other("input must be a valid account id".into()),
             }
         })?;
 
-        let is_authorized = pallet_bioauth::ActiveAuthentications::<T>::get()
+        let is_authenticated = pallet_bioauth::ActiveAuthentications::<T>::get()
             .iter()
             .any(|active_authetication| active_authetication.public_key == account_id);
 
-        let bytes = if is_authorized { &[1] } else { &[0] };
-
-<<<<<<< HEAD
-        // Ok(PrecompileOutput {
-        // exit_status: ExitSucceed::Returned,
-        // // cost: GAS_COST,
-        // output: bytes.to_vec(),
-        // // logs: Default::default(),
-        // })
+        let bytes = if is_authenticated { &[1] } else { &[0] };
 
         Ok(succeed(bytes))
-=======
-        Ok(PrecompileOutput {
-            exit_status: ExitSucceed::Returned,
-            output: bytes.to_vec(),
-        })
->>>>>>> 63c73883
     }
 }