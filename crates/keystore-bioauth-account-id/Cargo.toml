--- conflicted
+++ resolved
@@ -5,21 +5,12 @@
 publish = false
 
 [dependencies]
-<<<<<<< HEAD
 codec = { package = "parity-scale-codec", version = "3.2.2", default-features = false, features = ["derive"] }
 frame-system = { default-features = false, git = "https://github.com/humanode-network/substrate", branch = "locked/polkadot-v0.9.38" }
-scale-info = { version = "2.1.1", default-features = false, features = ["derive"] }
+scale-info = { version = "2.5.0", default-features = false, features = ["derive"] }
 sp-application-crypto = { default-features = false, git = "https://github.com/humanode-network/substrate", branch = "locked/polkadot-v0.9.38" }
 sp-core = { default-features = false, git = "https://github.com/humanode-network/substrate", branch = "locked/polkadot-v0.9.38" }
 sp-runtime = { default-features = false, git = "https://github.com/humanode-network/substrate", branch = "locked/polkadot-v0.9.38" }
-=======
-codec = { package = "parity-scale-codec", version = "3.0.0", default-features = false, features = ["derive"] }
-frame-system = { default-features = false, git = "https://github.com/humanode-network/substrate", branch = "locked/polkadot-v0.9.36" }
-scale-info = { version = "2.5.0", default-features = false, features = ["derive"] }
-sp-application-crypto = { default-features = false, git = "https://github.com/humanode-network/substrate", branch = "locked/polkadot-v0.9.36" }
-sp-core = { default-features = false, git = "https://github.com/humanode-network/substrate", branch = "locked/polkadot-v0.9.36" }
-sp-runtime = { default-features = false, git = "https://github.com/humanode-network/substrate", branch = "locked/polkadot-v0.9.36" }
->>>>>>> 4378ae1c
 
 [features]
 default = ["std"]
