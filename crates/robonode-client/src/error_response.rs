//! Error response handling logic and test utilities.

use serde::Deserialize;

use crate::ScanResultBlob;

/// A utility type assisting with decoding error response bodies.
#[derive(Debug, Deserialize)]
#[serde(rename_all = "camelCase")]
pub(super) struct ErrorResponse {
    /// A machine-readable code identifying the error.
    pub error_code: String,
    /// Scan result blob.
    pub scan_result_blob: Option<ScanResultBlob>,
}

impl TryFrom<String> for ErrorResponse {
    type Error = String;

    fn try_from(s: String) -> Result<Self, Self::Error> {
        serde_json::from_str(&s).map_err(|_parsing_error| s)
    }
}

#[cfg(test)]
pub mod tests {
    use super::*;
    use crate::test_utils::{mkerr, mkerr_returning_blob};

    #[test]
    fn decodes() {
<<<<<<< HEAD
        let err = mkerr("MY_ERR_CODE", "scan result blob").to_string();
=======
        let err = mkerr("MY_ERR_CODE").to_string();
        let ErrorResponse {
            error_code,
            scan_result_blob,
        } = err.try_into().unwrap();
        assert_eq!(error_code, "MY_ERR_CODE");
        assert_eq!(scan_result_blob, None);
    }

    #[test]
    fn decodes_returning_blob() {
        let err = mkerr_returning_blob("MY_ERR_CODE", "scan result blob").to_string();
>>>>>>> 3b682a6c
        let ErrorResponse {
            error_code,
            scan_result_blob,
        } = err.try_into().unwrap();
        assert_eq!(error_code, "MY_ERR_CODE");
        assert_eq!(scan_result_blob, Some("scan result blob".to_owned()));
    }
}<|MERGE_RESOLUTION|>--- conflicted
+++ resolved
@@ -29,9 +29,6 @@
 
     #[test]
     fn decodes() {
-<<<<<<< HEAD
-        let err = mkerr("MY_ERR_CODE", "scan result blob").to_string();
-=======
         let err = mkerr("MY_ERR_CODE").to_string();
         let ErrorResponse {
             error_code,
@@ -44,7 +41,6 @@
     #[test]
     fn decodes_returning_blob() {
         let err = mkerr_returning_blob("MY_ERR_CODE", "scan result blob").to_string();
->>>>>>> 3b682a6c
         let ErrorResponse {
             error_code,
             scan_result_blob,
