//! Client API for the Humanode's Bioauth Robonode.

use reqwest::StatusCode;
use serde::{Deserialize, Serialize};

use crate::{error_response::ErrorResponse, Client, Error, ScanResultBlob};

impl Client {
    /// Perform the authenticate call to the server.
    pub async fn authenticate(
        &self,
        req: AuthenticateRequest<'_>,
    ) -> Result<AuthenticateResponse, Error<AuthenticateError>> {
        let url = format!("{}/authenticate", self.base_url);
        let res = self.reqwest.post(url).json(&req).send().await?;
        match res.status() {
            StatusCode::OK => Ok(res.json().await?),
            status => Err(Error::Call(AuthenticateError::from_response(
                status,
                res.text().await?,
            ))),
        }
    }
}

/// Input data for the authenticate request.
#[derive(Debug, Serialize)]
#[serde(rename_all = "camelCase")]
pub struct AuthenticateRequest<'a> {
    /// An opaque liveness data, containing the FaceScan to match the identity with and
    /// the rest of the parameters necessary to conduct a liveness check.
    pub liveness_data: &'a [u8],
    /// The signature of the liveness data, proving the possession of the
    /// private key by the issuer of this request.
    pub liveness_data_signature: &'a [u8],
}

/// Input data for the authenticate request.
#[derive(Debug, Deserialize, PartialEq)]
#[serde(rename_all = "camelCase")]
pub struct AuthenticateResponse {
    /// An opaque auth ticket generated for this authentication attempt.
    pub auth_ticket: Box<[u8]>,
    /// The robonode signature for this opaque auth ticket.
    pub auth_ticket_signature: Box<[u8]>,
    /// Scan result blob.
    #[serde(skip_serializing_if = "Option::is_none")]
    pub scan_result_blob: Option<ScanResultBlob>,
}

/// The authenticate-specific error condition.
#[derive(Error, Debug, PartialEq)]
pub enum AuthenticateError {
    /// The provided liveness data was invalid.
    #[error("invalid liveness data")]
    InvalidLivenessData,
    /// The person was not found, it is likely because they haven't enrolled first.
    #[error("person not found")]
<<<<<<< HEAD
    PersonNotFound(Option<ScanResultBlob>),
    /// The face scan was rejected, this is likely due to a failed liveness check.
    #[error("face scan rejected")]
    FaceScanRejected(Option<ScanResultBlob>),
    /// The signature was invalid, which means that the validator private key used for signing and
    /// the public key that the person enrolled with don't match.
    #[error("signature invalid")]
    SignatureInvalid(Option<ScanResultBlob>),
    /// A logic internal error occurred on the server end.
    #[error("logic internal error")]
    LogicInternal(Option<ScanResultBlob>),
=======
    PersonNotFound,
    /// The person was not found, it is likely because they haven't enrolled first, returned blob.
    #[error("person not found, returned blob")]
    PersonNotFoundReturnedBlob(ScanResultBlob),
    /// The face scan was rejected, this is likely due to a failed liveness check.
    #[error("face scan rejected")]
    FaceScanRejected,
    /// The face scan was rejected, this is likely due to a failed liveness check, returned blob.
    #[error("face scan rejected, returned blob")]
    FaceScanRejectedReturnedBlob(ScanResultBlob),
    /// The signature was invalid, which means that the validator private key used for signing and
    /// the public key that the person enrolled with don't match.
    #[error("signature invalid")]
    SignatureInvalid,
    /// The signature was invalid, which means that the validator private key used for signing and
    /// the public key that the person enrolled with don't match, returned blob.
    #[error("signature invalid, returned blob")]
    SignatureInvalidReturnedBlob(ScanResultBlob),
    /// A logic internal error occurred on the server end.
    #[error("logic internal error")]
    LogicInternal,
    /// A logic internal error occurred on the server end, returned blob.
    #[error("logic internal error, returned blob")]
    LogicInternalReturnedBlob(ScanResultBlob),
>>>>>>> 3b682a6c
    /// An error with an unknown code occurred.
    #[error("unknown error code: {0}")]
    UnknownCode(String),
    /// Some other error occurred.
    #[error("unknown error: {0}")]
    Unknown(String),
}

impl AuthenticateError {
    /// Parse the error response.
    fn from_response(_status: StatusCode, body: String) -> Self {
        let (error_code, scan_result_blob) = match body.try_into() {
            Ok(ErrorResponse {
                error_code,
                scan_result_blob,
            }) => (error_code, scan_result_blob),
            Err(body) => return Self::Unknown(body),
        };
        match error_code.as_str() {
            "AUTHENTICATE_INVALID_LIVENESS_DATA" => Self::InvalidLivenessData,
<<<<<<< HEAD
            "AUTHENTICATE_PERSON_NOT_FOUND" => Self::PersonNotFound(scan_result_blob),
            "AUTHENTICATE_FACE_SCAN_REJECTED" => Self::FaceScanRejected(scan_result_blob),
            "AUTHENTICATE_SIGNATURE_INVALID" => Self::SignatureInvalid(scan_result_blob),
            "LOGIC_INTERNAL_ERROR" => Self::LogicInternal(scan_result_blob),
=======
            "AUTHENTICATE_PERSON_NOT_FOUND" => match scan_result_blob {
                None => Self::PersonNotFound,
                Some(scan_result_blob) => Self::PersonNotFoundReturnedBlob(scan_result_blob),
            },
            "AUTHENTICATE_FACE_SCAN_REJECTED" => match scan_result_blob {
                None => Self::FaceScanRejected,
                Some(scan_result_blob) => Self::FaceScanRejectedReturnedBlob(scan_result_blob),
            },
            "AUTHENTICATE_SIGNATURE_INVALID" => match scan_result_blob {
                None => Self::SignatureInvalid,
                Some(scan_result_blob) => Self::SignatureInvalidReturnedBlob(scan_result_blob),
            },
            "LOGIC_INTERNAL_ERROR" => match scan_result_blob {
                None => Self::LogicInternal,
                Some(scan_result_blob) => Self::LogicInternalReturnedBlob(scan_result_blob),
            },
>>>>>>> 3b682a6c
            _ => Self::UnknownCode(error_code),
        }
    }
}

#[cfg(test)]
mod tests {
    use assert_matches::assert_matches;
    use wiremock::{matchers, Mock, MockServer, ResponseTemplate};

    use super::*;
    use crate::test_utils::{mkerr, mkerr_returning_blob};

    #[test]
    fn request_serialization() {
        let expected_request = serde_json::json!({
            "livenessData": [1, 2, 3],
            "livenessDataSignature": [4, 5, 6],
        });

        let actual_request = serde_json::to_value(&AuthenticateRequest {
            liveness_data: &[1, 2, 3],
            liveness_data_signature: &[4, 5, 6],
        })
        .unwrap();

        assert_eq!(expected_request, actual_request);
    }

    #[test]
    fn response_deserialization() {
        let sample_response = serde_json::json!({
            "authTicket": [1, 2, 3],
            "authTicketSignature": [4, 5, 6],
        });

        let response: AuthenticateResponse = serde_json::from_value(sample_response).unwrap();
        assert_eq!(
            response,
            AuthenticateResponse {
                auth_ticket: vec![1, 2, 3].into(),
                auth_ticket_signature: vec![4, 5, 6].into(),
                scan_result_blob: None,
            }
        )
    }

    #[tokio::test]
    async fn mock_success() {
        let mock_server = MockServer::start().await;

        let sample_request = AuthenticateRequest {
            liveness_data: b"dummy liveness data",
            liveness_data_signature: b"123",
        };
        let sample_response = serde_json::json!({
            "authTicket": b"456",
            "authTicketSignature": b"789",
        });

        let expected_response: AuthenticateResponse =
            serde_json::from_value(sample_response.clone()).unwrap();

        Mock::given(matchers::method("POST"))
            .and(matchers::path("/authenticate"))
            .and(matchers::body_json(&sample_request))
            .respond_with(ResponseTemplate::new(200).set_body_json(&sample_response))
            .mount(&mock_server)
            .await;

        let client = Client {
            base_url: mock_server.uri(),
            reqwest: reqwest::Client::new(),
        };

        let actual_response = client.authenticate(sample_request).await.unwrap();
        assert_eq!(actual_response, expected_response);
    }

    #[tokio::test]
    async fn mock_error_response() {
        let cases = [
            (
                StatusCode::BAD_REQUEST,
                "AUTHENTICATE_INVALID_LIVENESS_DATA",
                AuthenticateError::InvalidLivenessData,
            ),
            (
                StatusCode::NOT_FOUND,
                "AUTHENTICATE_PERSON_NOT_FOUND",
                AuthenticateError::PersonNotFound(Some("scan result blob".to_owned())),
            ),
            (
                StatusCode::NOT_FOUND,
                "AUTHENTICATE_PERSON_NOT_FOUND",
                AuthenticateError::PersonNotFoundReturnedBlob("scan result blob".to_owned()),
            ),
            (
                StatusCode::FORBIDDEN,
                "AUTHENTICATE_FACE_SCAN_REJECTED",
                AuthenticateError::FaceScanRejected(Some("scan result blob".to_owned())),
            ),
            (
                StatusCode::FORBIDDEN,
                "AUTHENTICATE_FACE_SCAN_REJECTED",
                AuthenticateError::FaceScanRejectedReturnedBlob("scan result blob".to_owned()),
            ),
            (
                StatusCode::FORBIDDEN,
                "AUTHENTICATE_SIGNATURE_INVALID",
                AuthenticateError::SignatureInvalid(Some("scan result blob".to_owned())),
            ),
            (
                StatusCode::FORBIDDEN,
                "AUTHENTICATE_SIGNATURE_INVALID",
                AuthenticateError::SignatureInvalidReturnedBlob("scan result blob".to_owned()),
            ),
            (
                StatusCode::INTERNAL_SERVER_ERROR,
                "LOGIC_INTERNAL_ERROR",
                AuthenticateError::LogicInternal(Some("scan result blob".to_owned())),
            ),
            (
                StatusCode::INTERNAL_SERVER_ERROR,
                "LOGIC_INTERNAL_ERROR",
                AuthenticateError::LogicInternalReturnedBlob("scan result blob".to_owned()),
            ),
            (
                StatusCode::BAD_REQUEST,
                "MY_ERR_CODE",
                AuthenticateError::UnknownCode("MY_ERR_CODE".to_owned()),
            ),
        ];

        for case in cases {
            let mock_server = MockServer::start().await;

            let sample_request = AuthenticateRequest {
                liveness_data: b"dummy liveness data",
                liveness_data_signature: b"123",
            };

<<<<<<< HEAD
            let response =
                ResponseTemplate::new(case.0).set_body_json(mkerr(case.1, "scan result blob"));
=======
            let response = match case.2 {
                AuthenticateError::PersonNotFoundReturnedBlob(_)
                | AuthenticateError::FaceScanRejectedReturnedBlob(_)
                | AuthenticateError::SignatureInvalidReturnedBlob(_)
                | AuthenticateError::LogicInternalReturnedBlob(_) => ResponseTemplate::new(case.0)
                    .set_body_json(mkerr_returning_blob(case.1, "scan result blob")),
                _ => ResponseTemplate::new(case.0).set_body_json(mkerr(case.1)),
            };
>>>>>>> 3b682a6c

            Mock::given(matchers::method("POST"))
                .and(matchers::path("/authenticate"))
                .and(matchers::body_json(&sample_request))
                .respond_with(response)
                .mount(&mock_server)
                .await;

            let client = Client {
                base_url: mock_server.uri(),
                reqwest: reqwest::Client::new(),
            };

            let actual_error = client.authenticate(sample_request).await.unwrap_err();
            assert_matches!(actual_error, Error::Call(err) if err == case.2);
        }
    }

    #[tokio::test]
    async fn mock_error_unknown() {
        let mock_server = MockServer::start().await;

        let sample_request = AuthenticateRequest {
            liveness_data: b"dummy liveness data",
            liveness_data_signature: b"123",
        };
        let sample_response = "Some error text";

        Mock::given(matchers::method("POST"))
            .and(matchers::path("/authenticate"))
            .and(matchers::body_json(&sample_request))
            .respond_with(ResponseTemplate::new(500).set_body_string(sample_response))
            .mount(&mock_server)
            .await;

        let client = Client {
            base_url: mock_server.uri(),
            reqwest: reqwest::Client::new(),
        };

        let actual_error = client.authenticate(sample_request).await.unwrap_err();
        assert_matches!(
            actual_error,
            Error::Call(AuthenticateError::Unknown(error_text)) if error_text == sample_response
        );
    }
}<|MERGE_RESOLUTION|>--- conflicted
+++ resolved
@@ -56,19 +56,6 @@
     InvalidLivenessData,
     /// The person was not found, it is likely because they haven't enrolled first.
     #[error("person not found")]
-<<<<<<< HEAD
-    PersonNotFound(Option<ScanResultBlob>),
-    /// The face scan was rejected, this is likely due to a failed liveness check.
-    #[error("face scan rejected")]
-    FaceScanRejected(Option<ScanResultBlob>),
-    /// The signature was invalid, which means that the validator private key used for signing and
-    /// the public key that the person enrolled with don't match.
-    #[error("signature invalid")]
-    SignatureInvalid(Option<ScanResultBlob>),
-    /// A logic internal error occurred on the server end.
-    #[error("logic internal error")]
-    LogicInternal(Option<ScanResultBlob>),
-=======
     PersonNotFound,
     /// The person was not found, it is likely because they haven't enrolled first, returned blob.
     #[error("person not found, returned blob")]
@@ -93,7 +80,6 @@
     /// A logic internal error occurred on the server end, returned blob.
     #[error("logic internal error, returned blob")]
     LogicInternalReturnedBlob(ScanResultBlob),
->>>>>>> 3b682a6c
     /// An error with an unknown code occurred.
     #[error("unknown error code: {0}")]
     UnknownCode(String),
@@ -114,12 +100,6 @@
         };
         match error_code.as_str() {
             "AUTHENTICATE_INVALID_LIVENESS_DATA" => Self::InvalidLivenessData,
-<<<<<<< HEAD
-            "AUTHENTICATE_PERSON_NOT_FOUND" => Self::PersonNotFound(scan_result_blob),
-            "AUTHENTICATE_FACE_SCAN_REJECTED" => Self::FaceScanRejected(scan_result_blob),
-            "AUTHENTICATE_SIGNATURE_INVALID" => Self::SignatureInvalid(scan_result_blob),
-            "LOGIC_INTERNAL_ERROR" => Self::LogicInternal(scan_result_blob),
-=======
             "AUTHENTICATE_PERSON_NOT_FOUND" => match scan_result_blob {
                 None => Self::PersonNotFound,
                 Some(scan_result_blob) => Self::PersonNotFoundReturnedBlob(scan_result_blob),
@@ -136,7 +116,6 @@
                 None => Self::LogicInternal,
                 Some(scan_result_blob) => Self::LogicInternalReturnedBlob(scan_result_blob),
             },
->>>>>>> 3b682a6c
             _ => Self::UnknownCode(error_code),
         }
     }
@@ -279,10 +258,6 @@
                 liveness_data_signature: b"123",
             };
 
-<<<<<<< HEAD
-            let response =
-                ResponseTemplate::new(case.0).set_body_json(mkerr(case.1, "scan result blob"));
-=======
             let response = match case.2 {
                 AuthenticateError::PersonNotFoundReturnedBlob(_)
                 | AuthenticateError::FaceScanRejectedReturnedBlob(_)
@@ -291,7 +266,6 @@
                     .set_body_json(mkerr_returning_blob(case.1, "scan result blob")),
                 _ => ResponseTemplate::new(case.0).set_body_json(mkerr(case.1)),
             };
->>>>>>> 3b682a6c
 
             Mock::given(matchers::method("POST"))
                 .and(matchers::path("/authenticate"))
