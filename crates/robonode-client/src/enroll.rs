--- conflicted
+++ resolved
@@ -58,25 +58,15 @@
     InvalidLivenessData,
     /// The face scan was rejected.
     #[error("face scan rejected")]
-<<<<<<< HEAD
-    FaceScanRejected(Option<ScanResultBlob>),
-=======
     FaceScanRejected,
     /// The face scan was rejected, returned blob.
     #[error("face scan rejected, returned blob")]
     FaceScanRejectedReturnedBlob(ScanResultBlob),
->>>>>>> 3b682a6c
     /// The public key is already used.
     #[error("public key already used")]
     PublicKeyAlreadyUsed,
     /// The person is already enrolled.
     #[error("person already enrolled")]
-<<<<<<< HEAD
-    PersonAlreadyEnrolled(Option<ScanResultBlob>),
-    /// A logic internal error occurred on the server end.
-    #[error("logic internal error")]
-    LogicInternal(Option<ScanResultBlob>),
-=======
     PersonAlreadyEnrolled,
     /// The person is already enrolled, returned blob.
     #[error("person already enrolled, returned blob")]
@@ -87,7 +77,6 @@
     /// A logic internal error occurred on the server end, returned blob.
     #[error("logic internal error, returned blob")]
     LogicInternalReturnedBlob(ScanResultBlob),
->>>>>>> 3b682a6c
     /// An error with an unknown code occurred.
     #[error("unknown error code: {0}")]
     UnknownCode(String),
@@ -109,12 +98,6 @@
         match error_code.as_str() {
             "ENROLL_INVALID_PUBLIC_KEY" => Self::InvalidPublicKey,
             "ENROLL_INVALID_LIVENESS_DATA" => Self::InvalidLivenessData,
-<<<<<<< HEAD
-            "ENROLL_FACE_SCAN_REJECTED" => Self::FaceScanRejected(scan_result_blob),
-            "ENROLL_PUBLIC_KEY_ALREADY_USED" => Self::PublicKeyAlreadyUsed,
-            "ENROLL_PERSON_ALREADY_ENROLLED" => Self::PersonAlreadyEnrolled(scan_result_blob),
-            "LOGIC_INTERNAL_ERROR" => Self::LogicInternal(scan_result_blob),
-=======
             "ENROLL_FACE_SCAN_REJECTED" => match scan_result_blob {
                 None => Self::FaceScanRejected,
                 Some(scan_result_blob) => Self::FaceScanRejectedReturnedBlob(scan_result_blob),
@@ -128,7 +111,6 @@
                 None => Self::LogicInternal,
                 Some(scan_result_blob) => Self::LogicInternalReturnedBlob(scan_result_blob),
             },
->>>>>>> 3b682a6c
             _ => Self::UnknownCode(error_code),
         }
     }
@@ -256,10 +238,6 @@
                 public_key: b"123",
             };
 
-<<<<<<< HEAD
-            let response =
-                ResponseTemplate::new(case.0).set_body_json(mkerr(case.1, "scan result blob"));
-=======
             let response = match case.2 {
                 EnrollError::FaceScanRejectedReturnedBlob(_)
                 | EnrollError::PersonAlreadyEnrolledReturnedBlob(_)
@@ -267,7 +245,6 @@
                     .set_body_json(mkerr_returning_blob(case.1, "scan result blob")),
                 _ => ResponseTemplate::new(case.0).set_body_json(mkerr(case.1)),
             };
->>>>>>> 3b682a6c
 
             Mock::given(matchers::method("POST"))
                 .and(matchers::path("/enroll"))
