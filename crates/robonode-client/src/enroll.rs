//! Client API for the Humanode's Bioauth Robonode.

use reqwest::StatusCode;
use serde::{Deserialize, Serialize};

use crate::{error_response::ErrorResponse, Client, Error, ScanResultBlob};

impl Client {
    /// Perform the enroll call to the server.
    pub async fn enroll(
        &self,
        req: EnrollRequest<'_>,
    ) -> Result<EnrollResponse, Error<EnrollError>> {
        let url = format!("{}/enroll", self.base_url);
        let res = self.reqwest.post(url).json(&req).send().await?;
        match res.status() {
            StatusCode::CREATED => Ok(res.json().await?),
            status => Err(Error::Call(EnrollError::from_response(
                status,
                res.text().await?,
            ))),
        }
    }
}

/// Input data for the enroll request.
#[derive(Debug, Serialize)]
#[serde(rename_all = "camelCase")]
pub struct EnrollRequest<'a> {
    /// The public key to be used as an identity.
    pub public_key: &'a [u8],
    /// An opaque liveness data, containing the FaceScan to associate with the identity and
    /// the rest of the parameters necessary to conduct a liveness check.
    pub liveness_data: &'a [u8],
    /// The signature of the liveness data with the private key of the node.
    /// Proves the possession of the private key by the liveness data bearer.
    pub liveness_data_signature: &'a [u8],
}

/// Input data for the enroll response.
#[derive(Debug, Deserialize, PartialEq)]
#[serde(rename_all = "camelCase")]
pub struct EnrollResponse {
    /// Scan result blob.
    #[serde(skip_serializing_if = "Option::is_none")]
<<<<<<< HEAD
    pub scan_result_blob: Option<String>,
=======
    pub scan_result_blob: Option<ScanResultBlob>,
>>>>>>> e6f47f4b
}

/// The enroll-specific error condition.
#[derive(Error, Debug, PartialEq)]

pub enum EnrollError {
    /// The public key is invalid.
    #[error("invalid public key")]
    InvalidPublicKey(Option<ScanResultBlob>),
    /// The liveness data is invalid.
    #[error("invalid liveness data")]
    InvalidLivenessData(Option<ScanResultBlob>),
    /// The face scan was rejeted.
    #[error("face scan rejected")]
    FaceScanRejected(Option<ScanResultBlob>),
    /// The public key is already used.
    #[error("public key already used")]
    PublicKeyAlreadyUsed(Option<ScanResultBlob>),
    /// The person is already enrolled.
    #[error("person already enrolled")]
    PersonAlreadyEnrolled(Option<ScanResultBlob>),
    /// A logic internal error occurred on the server end.
    #[error("logic internal error")]
    LogicInternal(Option<ScanResultBlob>),
    /// An error with an unknown code occurred.
    #[error("unknown error code: {0}")]
    UnknownCode(String),
    /// Some other error occurred.
    #[error("unknown error: {0}")]
    Unknown(String),
}

impl EnrollError {
    /// Parse the error response.
    fn from_response(_status: StatusCode, body: String) -> Self {
        let (error_code, scan_result_blob) = match body.try_into() {
            Ok(ErrorResponse {
                error_code,
                scan_result_blob,
            }) => (error_code, scan_result_blob),
            Err(body) => return Self::Unknown(body),
        };
        match error_code.as_str() {
            "ENROLL_INVALID_PUBLIC_KEY" => Self::InvalidPublicKey(scan_result_blob),
            "ENROLL_INVALID_LIVENESS_DATA" => Self::InvalidLivenessData(scan_result_blob),
            "ENROLL_FACE_SCAN_REJECTED" => Self::FaceScanRejected(scan_result_blob),
            "ENROLL_PUBLIC_KEY_ALREADY_USED" => Self::PublicKeyAlreadyUsed(scan_result_blob),
            "ENROLL_PERSON_ALREADY_ENROLLED" => Self::PersonAlreadyEnrolled(scan_result_blob),
            "LOGIC_INTERNAL_ERROR" => Self::LogicInternal(scan_result_blob),
            _ => Self::UnknownCode(error_code),
        }
    }
}

#[cfg(test)]
mod tests {
    use assert_matches::assert_matches;
    use wiremock::{matchers, Mock, MockServer, ResponseTemplate};

    use super::*;
    use crate::test_utils::mkerr;

    #[test]
    fn request_serialization() {
        let expected_request = serde_json::json!({
            "livenessData": [1, 2, 3],
            "publicKey": [4, 5, 6],
            "livenessDataSignature": [7, 8, 9],
        });

        let actual_request = serde_json::to_value(&EnrollRequest {
            liveness_data: &[1, 2, 3],
            public_key: &[4, 5, 6],
            liveness_data_signature: &[7, 8, 9],
        })
        .unwrap();

        assert_eq!(expected_request, actual_request);
    }

    #[tokio::test]
    async fn mock_success() {
        let mock_server = MockServer::start().await;

        let sample_request = EnrollRequest {
            liveness_data: b"dummy liveness data",
            public_key: b"123",
            liveness_data_signature: b"signature",
        };
        let sample_response = serde_json::json!({
            "scanResultBlob": "scanResultBlob"
        });

        let expected_response: EnrollResponse =
            serde_json::from_value(sample_response.clone()).unwrap();

        Mock::given(matchers::method("POST"))
            .and(matchers::path("/enroll"))
            .and(matchers::body_json(&sample_request))
            .respond_with(ResponseTemplate::new(201).set_body_json(&sample_response))
            .mount(&mock_server)
            .await;

        let client = Client {
            base_url: mock_server.uri(),
            reqwest: reqwest::Client::new(),
        };

        let actual_response = client.enroll(sample_request).await.unwrap();
        assert_eq!(actual_response, expected_response);
    }

    #[tokio::test]
    async fn mock_error_response() {
        let cases = [
            (
                StatusCode::BAD_REQUEST,
                "ENROLL_INVALID_PUBLIC_KEY",
                EnrollError::InvalidPublicKey(Some("scan result blob".to_owned())),
            ),
            (
                StatusCode::BAD_REQUEST,
                "ENROLL_INVALID_LIVENESS_DATA",
                EnrollError::InvalidLivenessData(Some("scan result blob".to_owned())),
            ),
            (
                StatusCode::FORBIDDEN,
                "ENROLL_FACE_SCAN_REJECTED",
                EnrollError::FaceScanRejected(Some("scan result blob".to_owned())),
            ),
            (
                StatusCode::CONFLICT,
                "ENROLL_PUBLIC_KEY_ALREADY_USED",
                EnrollError::PublicKeyAlreadyUsed(Some("scan result blob".to_owned())),
            ),
            (
                StatusCode::CONFLICT,
                "ENROLL_PERSON_ALREADY_ENROLLED",
                EnrollError::PersonAlreadyEnrolled(Some("scan result blob".to_owned())),
            ),
            (
                StatusCode::INTERNAL_SERVER_ERROR,
                "LOGIC_INTERNAL_ERROR",
                EnrollError::LogicInternal(Some("scan result blob".to_owned())),
            ),
            (
                StatusCode::BAD_REQUEST,
                "MY_ERR_CODE",
                EnrollError::UnknownCode("MY_ERR_CODE".to_owned()),
            ),
        ];

        for case in cases {
            let mock_server = MockServer::start().await;

            let sample_request = EnrollRequest {
                liveness_data: b"dummy liveness data",
                liveness_data_signature: b"signature",
                public_key: b"123",
            };

            let response =
                ResponseTemplate::new(case.0).set_body_json(mkerr(case.1, "scan result blob"));

            Mock::given(matchers::method("POST"))
                .and(matchers::path("/enroll"))
                .and(matchers::body_json(&sample_request))
                .respond_with(response)
                .mount(&mock_server)
                .await;

            let client = Client {
                base_url: mock_server.uri(),
                reqwest: reqwest::Client::new(),
            };

            let actual_error = client.enroll(sample_request).await.unwrap_err();
            assert_matches!(actual_error, Error::Call(err) if err == case.2);
        }
    }

    #[tokio::test]
    async fn mock_error_unknown() {
        let mock_server = MockServer::start().await;

        let sample_request = EnrollRequest {
            liveness_data: b"dummy liveness data",
            liveness_data_signature: b"signature",
            public_key: b"123",
        };
        let sample_response = "Some error text";

        Mock::given(matchers::method("POST"))
            .and(matchers::path("/enroll"))
            .and(matchers::body_json(&sample_request))
            .respond_with(ResponseTemplate::new(500).set_body_string(sample_response))
            .mount(&mock_server)
            .await;

        let client = Client {
            base_url: mock_server.uri(),
            reqwest: reqwest::Client::new(),
        };

        let actual_error = client.enroll(sample_request).await.unwrap_err();
        assert_matches!(
            actual_error,
            Error::Call(EnrollError::Unknown(error_text)) if error_text == sample_response
        );
    }
}<|MERGE_RESOLUTION|>--- conflicted
+++ resolved
@@ -43,11 +43,7 @@
 pub struct EnrollResponse {
     /// Scan result blob.
     #[serde(skip_serializing_if = "Option::is_none")]
-<<<<<<< HEAD
-    pub scan_result_blob: Option<String>,
-=======
     pub scan_result_blob: Option<ScanResultBlob>,
->>>>>>> e6f47f4b
 }
 
 /// The enroll-specific error condition.
