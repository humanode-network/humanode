//! The `authenticate` method error.

use rpc_validator_key_logic::Error as ValidatorKeyError;
use sp_api::ApiError;
use sp_runtime::transaction_validity::InvalidTransaction;

use super::{api_error_code, robonode_request::Error as RobonodeRequestError};
use crate::error_data::{self, BioauthTxErrorDetails};

/// The `authenticate` method error kinds.
#[derive(Debug)]
pub enum Error<TxPoolError> {
    /// An error that can occur during doing a request to robonode.
    RobonodeRequest(RobonodeRequestError<robonode_client::AuthenticateError>),
    /// An error that can occur during doing a call into runtime api.
    RuntimeApi(ApiError),
    /// An error that can occur with transaction pool logic.
    BioauthTx(TxPoolError),
}

impl<TxPoolError> From<Error<TxPoolError>> for jsonrpsee::core::Error
where
    TxPoolError: sc_transaction_pool_api::error::IntoPoolError,
{
    fn from(err: Error<TxPoolError>) -> Self {
        match err {
            Error::RobonodeRequest(err) => match err {
                RobonodeRequestError::KeyExtraction(
                    err @ ValidatorKeyError::MissingValidatorKey,
                ) => rpc_error_response::data(
                    api_error_code::MISSING_VALIDATOR_KEY,
                    err.to_string(),
                    rpc_validator_key_logic::error_data::ValidatorKeyNotAvailable,
                ),
                RobonodeRequestError::KeyExtraction(
                    err @ ValidatorKeyError::ValidatorKeyExtraction,
                ) => rpc_error_response::simple(
                    api_error_code::VALIDATOR_KEY_EXTRACTION,
                    err.to_string(),
<<<<<<< HEAD
                )
            }
            Error::Sign(err) => rpc_error_response::simple(api_error_code::SIGN, err.to_string()),
            Error::Robonode(
                ref err @ robonode_client::Error::Call(
                    robonode_client::AuthenticateError::PersonNotFound(Some(ref scan_result_blob))
                    | robonode_client::AuthenticateError::FaceScanRejected(Some(
                        ref scan_result_blob,
                    ))
                    | robonode_client::AuthenticateError::SignatureInvalid(Some(
                        ref scan_result_blob,
                    ))
                    | robonode_client::AuthenticateError::LogicInternal(Some(ref scan_result_blob)),
                ),
            ) => rpc_error_response::data(
                api_error_code::ROBONODE,
                err.to_string(),
                error_data::ScanResultBlob(scan_result_blob.clone()),
            ),
            Error::Robonode(
                err @ robonode_client::Error::Call(
                    robonode_client::AuthenticateError::FaceScanRejected(None),
=======
>>>>>>> 3b682a6c
                ),
                RobonodeRequestError::Sign(err) => {
                    rpc_error_response::simple(api_error_code::SIGN, err.to_string())
                }
                RobonodeRequestError::Robonode(
                    err @ robonode_client::Error::Call(
                        robonode_client::AuthenticateError::FaceScanRejected,
                    ),
                ) => rpc_error_response::data(
                    api_error_code::ROBONODE,
                    err.to_string(),
                    error_data::ShouldRetry,
                ),
                RobonodeRequestError::Robonode(err) => {
                    rpc_error_response::simple(api_error_code::ROBONODE, err.to_string())
                }
            },
            Error::RuntimeApi(err) => {
                rpc_error_response::simple(api_error_code::RUNTIME_API, err.to_string())
            }
            Error::BioauthTx(err) => {
                let (message, data) = map_txpool_error(err);
                rpc_error_response::raw(api_error_code::TRANSACTION, message, data)
            }
        }
    }
}

/// Convert a transaction pool error into a human-readable.
fn map_txpool_error<T: sc_transaction_pool_api::error::IntoPoolError>(
    err: T,
) -> (String, Option<error_data::BioauthTxErrorDetails>) {
    let err = match err.into_pool_error() {
        Ok(err) => err,
        Err(err) => {
            // This is not a Transaction Pool API Error, but it may be a kind of wrapper type
            // error (i.e. Transaction Pool Error, without the API bit).
            return (format!("Transaction failed: {err}"), None);
        }
    };

    use sc_transaction_pool_api::error::Error;
    let (kind, message) = match err {
        // Provide some custom-tweaked error messages for a few select cases:
        Error::InvalidTransaction(InvalidTransaction::BadProof) => (
            error_data::BioauthTxErrorKind::AuthTicketSignatureInvalid,
            "Invalid auth ticket signature",
        ),
        Error::InvalidTransaction(InvalidTransaction::Custom(custom_code))
            if custom_code
                == (pallet_bioauth::CustomInvalidTransactionCodes::UnableToParseAuthTicket
                    as u8) =>
        {
            (
                error_data::BioauthTxErrorKind::UnableToParseAuthTicket,
                "Unable to parse a validly signed auth ticket",
            )
        }
        Error::InvalidTransaction(InvalidTransaction::Stale) => (
            error_data::BioauthTxErrorKind::NonceAlreadyUsed,
            "The auth ticket you provided has already been used",
        ),
        Error::InvalidTransaction(InvalidTransaction::Future) => (
            error_data::BioauthTxErrorKind::AlreadyAuthenticated,
            "Active authentication exists currently, and you can't authenticate again yet",
        ),
        // For the rest cases, fallback to simple error rendering.
        err => {
            return (format!("Transaction failed: {err}"), None);
        }
    };

    let data = BioauthTxErrorDetails {
        inner_error: err.to_string(),
        kind,
        message,
    };

    // Rewrite the error message for more human-readable errors while the frontend doesn't support
    // the custom data parsing.
    (message.to_owned(), Some(data))
}

#[cfg(test)]
mod tests {

    use jsonrpsee::types::ErrorObject;

    use super::*;
    use crate::errors::sign::Error as SignError;

    #[test]
    fn error_key_extraction_validator_key_extraction() {
        let error: jsonrpsee::core::Error =
            Error::<sc_transaction_pool_api::error::Error>::RobonodeRequest(
                RobonodeRequestError::KeyExtraction(ValidatorKeyError::ValidatorKeyExtraction),
            )
            .into();
        let error: ErrorObject = error.into();

        let expected_error_message = "{\"code\":600,\"message\":\"unable to extract own key\"}";
        assert_eq!(
            expected_error_message,
            serde_json::to_string(&error).unwrap()
        );
    }

    #[test]
    fn error_key_extraction_missing_validator_key() {
        let error: jsonrpsee::core::Error =
            Error::<sc_transaction_pool_api::error::Error>::RobonodeRequest(
                RobonodeRequestError::KeyExtraction(ValidatorKeyError::MissingValidatorKey),
            )
            .into();
        let error: ErrorObject = error.into();

        let expected_error_message = "{\"code\":500,\"message\":\"validator key not available\",\"data\":{\"validatorKeyNotAvailable\":true}}";
        assert_eq!(
            expected_error_message,
            serde_json::to_string(&error).unwrap()
        );
    }

    #[test]
    fn error_sign() {
        let error: jsonrpsee::core::Error =
            Error::<sc_transaction_pool_api::error::Error>::RobonodeRequest(
                RobonodeRequestError::Sign(SignError::SigningFailed),
            )
            .into();
        let error: ErrorObject = error.into();

        let expected_error_message = "{\"code\":100,\"message\":\"signing failed\"}";
        assert_eq!(
            expected_error_message,
            serde_json::to_string(&error).unwrap()
        );
    }

    #[test]
    fn error_robonode_face_scan_rejected_containing_scan_result_blob() {
        let error: jsonrpsee::core::Error =
            Error::<sc_transaction_pool_api::error::Error>::Robonode(robonode_client::Error::Call(
                robonode_client::AuthenticateError::FaceScanRejected(Some(
                    "scan result blob".to_owned(),
                )),
            ))
            .into();
        let error: ErrorObject = error.into();

        let expected_error_message =
            "{\"code\":200,\"message\":\"server error: face scan rejected\",\"data\":{\"scanResultBlob\":\"scan result blob\"}}";
        assert_eq!(
            expected_error_message,
            serde_json::to_string(&error).unwrap()
        );
    }

    #[test]
    fn error_robonode_face_scan_rejected_without_scan_result_blob() {
        let error: jsonrpsee::core::Error =
<<<<<<< HEAD
            Error::<sc_transaction_pool_api::error::Error>::Robonode(robonode_client::Error::Call(
                robonode_client::AuthenticateError::FaceScanRejected(None),
            ))
=======
            Error::<sc_transaction_pool_api::error::Error>::RobonodeRequest(
                RobonodeRequestError::Robonode(robonode_client::Error::Call(
                    robonode_client::AuthenticateError::FaceScanRejected,
                )),
            )
>>>>>>> 3b682a6c
            .into();
        let error: ErrorObject = error.into();

        let expected_error_message =
            "{\"code\":200,\"message\":\"server error: face scan rejected\",\"data\":{\"shouldRetry\":true}}";
        assert_eq!(
            expected_error_message,
            serde_json::to_string(&error).unwrap()
        );
    }

    #[test]
<<<<<<< HEAD
    fn error_robonode_logic_internal_containing_scan_result_blob() {
        let error: jsonrpsee::core::Error =
            Error::<sc_transaction_pool_api::error::Error>::Robonode(robonode_client::Error::Call(
                robonode_client::AuthenticateError::LogicInternal(Some(
                    "scan result blob".to_owned(),
                )),
            ))
            .into();
        let error: ErrorObject = error.into();

        let expected_error_message =
            "{\"code\":200,\"message\":\"server error: logic internal error\",\"data\":{\"scanResultBlob\":\"scan result blob\"}}";
        assert_eq!(
            expected_error_message,
            serde_json::to_string(&error).unwrap()
        );
    }

    #[test]
    fn error_robonode_logic_internal_without_scan_result_blob() {
        let error: jsonrpsee::core::Error =
            Error::<sc_transaction_pool_api::error::Error>::Robonode(robonode_client::Error::Call(
                robonode_client::AuthenticateError::LogicInternal(None),
            ))
=======
    fn error_robonode_logic_internal() {
        let error: jsonrpsee::core::Error =
            Error::<sc_transaction_pool_api::error::Error>::RobonodeRequest(
                RobonodeRequestError::Robonode(robonode_client::Error::Call(
                    robonode_client::AuthenticateError::LogicInternal,
                )),
            )
>>>>>>> 3b682a6c
            .into();
        let error: ErrorObject = error.into();

        let expected_error_message =
            "{\"code\":200,\"message\":\"server error: logic internal error\"}";
        assert_eq!(
            expected_error_message,
            serde_json::to_string(&error).unwrap()
        );
    }

    #[test]
    fn error_robonode_other() {
        let error: jsonrpsee::core::Error =
            Error::<sc_transaction_pool_api::error::Error>::RobonodeRequest(
                RobonodeRequestError::Robonode(robonode_client::Error::Call(
                    robonode_client::AuthenticateError::Unknown("test".to_owned()),
                )),
            )
            .into();
        let error: ErrorObject = error.into();

        let expected_error_message =
            "{\"code\":200,\"message\":\"server error: unknown error: test\"}";
        assert_eq!(
            expected_error_message,
            serde_json::to_string(&error).unwrap()
        );
    }

    #[test]
    fn error_runtime_api() {
        let error: jsonrpsee::core::Error =
            Error::<sc_transaction_pool_api::error::Error>::RuntimeApi(ApiError::Application(
                "test".into(),
            ))
            .into();
        let error: ErrorObject = error.into();

        let expected_error_message = "{\"code\":300,\"message\":\"test\"}";
        assert_eq!(
            expected_error_message,
            serde_json::to_string(&error).unwrap()
        );
    }

    #[test]
    fn error_bioauth_tx_auth_ticket_signature_invalid() {
        let error: jsonrpsee::core::Error =
            Error::<sc_transaction_pool_api::error::Error>::BioauthTx(
                sc_transaction_pool_api::error::Error::InvalidTransaction(
                    InvalidTransaction::BadProof,
                ),
            )
            .into();
        let error: ErrorObject = error.into();

        let expected_error_message = "{\"code\":400,\"message\":\"Invalid auth ticket signature\",\"data\":{\"kind\":\"AUTH_TICKET_SIGNATURE_INVALID\",\"message\":\"Invalid auth ticket signature\",\"innerError\":\"Invalid transaction validity: InvalidTransaction::BadProof\"}}";
        assert_eq!(
            expected_error_message,
            serde_json::to_string(&error).unwrap()
        );
    }

    #[test]
    fn error_bioauth_tx_unable_to_parse_auth_ticket() {
        let error: jsonrpsee::core::Error =
            Error::<sc_transaction_pool_api::error::Error>::BioauthTx(
                sc_transaction_pool_api::error::Error::InvalidTransaction(
                    InvalidTransaction::Custom(
                        pallet_bioauth::CustomInvalidTransactionCodes::UnableToParseAuthTicket
                            as u8,
                    ),
                ),
            )
            .into();
        let error: ErrorObject = error.into();

        let expected_error_message = "{\"code\":400,\"message\":\"Unable to parse a validly signed auth ticket\",\"data\":{\"kind\":\"UNABLE_TO_PARSE_AUTH_TICKET\",\"message\":\"Unable to parse a validly signed auth ticket\",\"innerError\":\"Invalid transaction validity: InvalidTransaction::Custom(116)\"}}";
        assert_eq!(
            expected_error_message,
            serde_json::to_string(&error).unwrap()
        );
    }

    #[test]
    fn error_bioauth_tx_nonce_already_used() {
        let error: jsonrpsee::core::Error =
            Error::<sc_transaction_pool_api::error::Error>::BioauthTx(
                sc_transaction_pool_api::error::Error::InvalidTransaction(
                    InvalidTransaction::Stale,
                ),
            )
            .into();
        let error: ErrorObject = error.into();

        let expected_error_message = "{\"code\":400,\"message\":\"The auth ticket you provided has already been used\",\"data\":{\"kind\":\"NONCE_ALREADY_USED\",\"message\":\"The auth ticket you provided has already been used\",\"innerError\":\"Invalid transaction validity: InvalidTransaction::Stale\"}}";
        assert_eq!(
            expected_error_message,
            serde_json::to_string(&error).unwrap()
        );
    }

    #[test]
    fn error_bioauth_tx_already_authenticated() {
        let error: jsonrpsee::core::Error =
            Error::<sc_transaction_pool_api::error::Error>::BioauthTx(
                sc_transaction_pool_api::error::Error::InvalidTransaction(
                    InvalidTransaction::Future,
                ),
            )
            .into();
        let error: ErrorObject = error.into();

        let expected_error_message = "{\"code\":400,\"message\":\"Active authentication exists currently, and you can't authenticate again yet\",\"data\":{\"kind\":\"ALREADY_AUTHENTICATED\",\"message\":\"Active authentication exists currently, and you can't authenticate again yet\",\"innerError\":\"Invalid transaction validity: InvalidTransaction::Future\"}}";
        assert_eq!(
            expected_error_message,
            serde_json::to_string(&error).unwrap()
        );
    }

    #[test]
    fn error_bioauth_tx_other() {
        let error: jsonrpsee::core::Error =
            Error::<sc_transaction_pool_api::error::Error>::BioauthTx(
                sc_transaction_pool_api::error::Error::RejectedFutureTransaction,
            )
            .into();
        let error: ErrorObject = error.into();

        let expected_error_message = "{\"code\":400,\"message\":\"Transaction failed: The pool is not accepting future transactions\"}";
        assert_eq!(
            expected_error_message,
            serde_json::to_string(&error).unwrap()
        );
    }
}<|MERGE_RESOLUTION|>--- conflicted
+++ resolved
@@ -37,31 +37,6 @@
                 ) => rpc_error_response::simple(
                     api_error_code::VALIDATOR_KEY_EXTRACTION,
                     err.to_string(),
-<<<<<<< HEAD
-                )
-            }
-            Error::Sign(err) => rpc_error_response::simple(api_error_code::SIGN, err.to_string()),
-            Error::Robonode(
-                ref err @ robonode_client::Error::Call(
-                    robonode_client::AuthenticateError::PersonNotFound(Some(ref scan_result_blob))
-                    | robonode_client::AuthenticateError::FaceScanRejected(Some(
-                        ref scan_result_blob,
-                    ))
-                    | robonode_client::AuthenticateError::SignatureInvalid(Some(
-                        ref scan_result_blob,
-                    ))
-                    | robonode_client::AuthenticateError::LogicInternal(Some(ref scan_result_blob)),
-                ),
-            ) => rpc_error_response::data(
-                api_error_code::ROBONODE,
-                err.to_string(),
-                error_data::ScanResultBlob(scan_result_blob.clone()),
-            ),
-            Error::Robonode(
-                err @ robonode_client::Error::Call(
-                    robonode_client::AuthenticateError::FaceScanRejected(None),
-=======
->>>>>>> 3b682a6c
                 ),
                 RobonodeRequestError::Sign(err) => {
                     rpc_error_response::simple(api_error_code::SIGN, err.to_string())
@@ -202,76 +177,25 @@
     }
 
     #[test]
-    fn error_robonode_face_scan_rejected_containing_scan_result_blob() {
-        let error: jsonrpsee::core::Error =
-            Error::<sc_transaction_pool_api::error::Error>::Robonode(robonode_client::Error::Call(
-                robonode_client::AuthenticateError::FaceScanRejected(Some(
-                    "scan result blob".to_owned(),
-                )),
-            ))
-            .into();
-        let error: ErrorObject = error.into();
-
-        let expected_error_message =
-            "{\"code\":200,\"message\":\"server error: face scan rejected\",\"data\":{\"scanResultBlob\":\"scan result blob\"}}";
-        assert_eq!(
-            expected_error_message,
-            serde_json::to_string(&error).unwrap()
-        );
-    }
-
-    #[test]
-    fn error_robonode_face_scan_rejected_without_scan_result_blob() {
-        let error: jsonrpsee::core::Error =
-<<<<<<< HEAD
-            Error::<sc_transaction_pool_api::error::Error>::Robonode(robonode_client::Error::Call(
-                robonode_client::AuthenticateError::FaceScanRejected(None),
-            ))
-=======
+    fn error_robonode_face_scan_rejected() {
+        let error: jsonrpsee::core::Error =
             Error::<sc_transaction_pool_api::error::Error>::RobonodeRequest(
                 RobonodeRequestError::Robonode(robonode_client::Error::Call(
                     robonode_client::AuthenticateError::FaceScanRejected,
                 )),
             )
->>>>>>> 3b682a6c
             .into();
         let error: ErrorObject = error.into();
 
         let expected_error_message =
-            "{\"code\":200,\"message\":\"server error: face scan rejected\",\"data\":{\"shouldRetry\":true}}";
-        assert_eq!(
-            expected_error_message,
-            serde_json::to_string(&error).unwrap()
-        );
-    }
-
-    #[test]
-<<<<<<< HEAD
-    fn error_robonode_logic_internal_containing_scan_result_blob() {
-        let error: jsonrpsee::core::Error =
-            Error::<sc_transaction_pool_api::error::Error>::Robonode(robonode_client::Error::Call(
-                robonode_client::AuthenticateError::LogicInternal(Some(
-                    "scan result blob".to_owned(),
-                )),
-            ))
-            .into();
-        let error: ErrorObject = error.into();
-
-        let expected_error_message =
-            "{\"code\":200,\"message\":\"server error: logic internal error\",\"data\":{\"scanResultBlob\":\"scan result blob\"}}";
-        assert_eq!(
-            expected_error_message,
-            serde_json::to_string(&error).unwrap()
-        );
-    }
-
-    #[test]
-    fn error_robonode_logic_internal_without_scan_result_blob() {
-        let error: jsonrpsee::core::Error =
-            Error::<sc_transaction_pool_api::error::Error>::Robonode(robonode_client::Error::Call(
-                robonode_client::AuthenticateError::LogicInternal(None),
-            ))
-=======
+        "{\"code\":200,\"message\":\"server error: face scan rejected\",\"data\":{\"shouldRetry\":true}}";
+        assert_eq!(
+            expected_error_message,
+            serde_json::to_string(&error).unwrap()
+        );
+    }
+
+    #[test]
     fn error_robonode_logic_internal() {
         let error: jsonrpsee::core::Error =
             Error::<sc_transaction_pool_api::error::Error>::RobonodeRequest(
@@ -279,7 +203,6 @@
                     robonode_client::AuthenticateError::LogicInternal,
                 )),
             )
->>>>>>> 3b682a6c
             .into();
         let error: ErrorObject = error.into();
 
