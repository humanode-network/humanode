--- conflicted
+++ resolved
@@ -8,19 +8,12 @@
 use std::sync::Arc;
 
 use bioauth_flow_api::BioauthFlowApi;
-<<<<<<< HEAD
+use bioauth_keys::traits::KeyExtractor as KeyExtractorT;
 use jsonrpsee::{
     core::{Error as JsonRpseeError, RpcResult},
     proc_macros::rpc,
     types::error::{CallError, ErrorCode, ErrorObject},
 };
-=======
-use bioauth_keys::traits::KeyExtractor as KeyExtractorT;
-use futures::FutureExt;
-use jsonrpc_core::Error as RpcError;
-use jsonrpc_core::ErrorCode as RpcErrorCode;
-use jsonrpc_derive::rpc;
->>>>>>> ab654a29
 use primitives_liveness_data::{LivenessData, OpaqueLivenessData};
 use robonode_client::{AuthenticateRequest, EnrollRequest};
 use sc_transaction_pool_api::TransactionPool as TransactionPoolT;
@@ -258,23 +251,7 @@
         TransactionPool,
     >
 where
-<<<<<<< HEAD
-    ValidatorKeyExtractor: ValidatorKeyExtractorT,
-=======
-    RobonodeClient: Send + Sync + 'static,
-    ValidatorKeyExtractor: Send + Sync + 'static,
-    ValidatorKeyExtractor::PublicKeyType: Send + Sync + 'static,
-    ValidatorSignerFactory: Send + Sync + 'static,
-    ValidatorSignerFactory::Signer: Send + Sync + 'static,
-    Client: Send + Sync + 'static,
-    Block: Send + Sync + 'static,
-    Timestamp: Send + Sync + 'static,
-    TransactionPool: Send + Sync + 'static,
-
-    RobonodeClient: AsRef<robonode_client::Client>,
     ValidatorKeyExtractor: KeyExtractorT,
-    ValidatorKeyExtractor::PublicKeyType: Encode + AsRef<[u8]>,
->>>>>>> ab654a29
     ValidatorKeyExtractor::Error: std::fmt::Debug,
     ValidatorSignerFactory: SignerFactory<Vec<u8>, ValidatorKeyExtractor::PublicKeyType>,
     <<ValidatorSignerFactory as SignerFactory<Vec<u8>, ValidatorKeyExtractor::PublicKeyType>>::Signer as Signer<Vec<u8>>>::Error:
@@ -283,7 +260,7 @@
     /// Try to extract the validator key.
     fn validator_public_key(&self) -> RpcResult<Option<ValidatorKeyExtractor::PublicKeyType>> {
         self.validator_key_extractor
-            .extract_validator_key()
+            .extract_key()
             .map_err(|error| {
                 tracing::error!(
                     message = "Unable to extract own key at bioauth flow RPC",
@@ -516,56 +493,6 @@
 
         Ok(())
     }
-<<<<<<< HEAD
-=======
-
-    /// Try to extract the validator key.
-    fn validator_public_key(&self) -> Result<Option<ValidatorKeyExtractor::PublicKeyType>> {
-         self
-            .validator_key_extractor
-            .extract_key()
-            .map_err(|error| {
-                tracing::error!(
-                    message = "Unable to extract own key at bioauth flow RPC",
-                    ?error
-                );
-                RpcError {
-                    code: RpcErrorCode::ServerError(ErrorCode::ValidatorKeyExtraction as _),
-                    message: "Unable to extract own key".into(),
-                    data: None,
-                }
-            })
-
-    }
-
-    /// Return the opaque liveness data and corresponding signature.
-    async fn sign(&self, liveness_data: &LivenessData) -> Result<(OpaqueLivenessData, Vec<u8>)> {
-        let opaque_liveness_data = OpaqueLivenessData::from(liveness_data);
-        let validator_key = self.validator_public_key()?.ok_or(RpcError {
-            code: RpcErrorCode::ServerError(ErrorCode::MissingValidatorKey as _),
-            message: "Validator key not available".to_string(),
-            data: None,
-        })?;
-        let signer = self.validator_signer_factory.new_signer(validator_key);
-
-        let signature = signer
-            .sign(&opaque_liveness_data)
-            .await
-            .map_err(|error| {
-                tracing::error!(
-                    message = "Signing failed",
-                    ?error
-                );
-                RpcError {
-                    code: RpcErrorCode::ServerError(ErrorCode::Signer as _),
-                    message: "Signing failed".to_string(),
-                    data: None,
-                }
-            })?;
-
-        Ok((opaque_liveness_data, signature))
-    }
->>>>>>> ab654a29
 }
 
 /// Convert a transaction pool error into a human-readable
