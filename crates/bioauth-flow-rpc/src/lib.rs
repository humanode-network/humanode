--- conflicted
+++ resolved
@@ -13,14 +13,8 @@
     authenticate::Error as AuthenticateError, authenticate_v2::Error as AuthenticateV2Error,
     enroll::Error as EnrollError, enroll_v2::Error as EnrollV2Error,
     get_facetec_device_sdk_params::Error as GetFacetecDeviceSdkParamsError,
-<<<<<<< HEAD
-    get_facetec_session_token::Error as GetFacetecSessionToken,
-    robonode_request::Error as RobonodeRequestError, sign::Error as SignError,
-    status::Error as StatusError,
-=======
     get_facetec_session_token::Error as GetFacetecSessionToken, shared::FlowBaseError,
     sign::Error as SignError, status::Error as StatusError,
->>>>>>> 97383376
 };
 use futures::StreamExt;
 use jsonrpsee::{core::RpcResult, proc_macros::rpc};
@@ -90,28 +84,6 @@
     },
 }
 
-/// Enrollment flow result.
-#[derive(Debug, PartialEq, Eq, Serialize, Deserialize)]
-#[serde(rename_all = "camelCase")]
-pub struct EnrollResult {
-    /// Scan result blob.
-    #[serde(skip_serializing_if = "Option::is_none")]
-    pub scan_result_blob: Option<String>,
-}
-
-/// Authenticate flow result.
-#[derive(Debug, PartialEq, Eq, Serialize, Deserialize)]
-#[serde(rename_all = "camelCase")]
-pub struct AuthenticateResult {
-    /// An opaque auth ticket generated for this authentication attempt.
-    pub auth_ticket: Box<[u8]>,
-    /// The robonode signature for this opaque auth ticket.
-    pub auth_ticket_signature: Box<[u8]>,
-    /// Scan result blob.
-    #[serde(skip_serializing_if = "Option::is_none")]
-    pub scan_result_blob: Option<String>,
-}
-
 impl<T> From<bioauth_flow_api::BioauthStatus<T>> for BioauthStatus<T> {
     fn from(status: bioauth_flow_api::BioauthStatus<T>) -> Self {
         match status {
@@ -159,11 +131,7 @@
 #[serde(rename_all = "camelCase")]
 pub struct EnrollV2Result {
     /// Scan result blob.
-<<<<<<< HEAD
-    pub scan_result_blob: String,
-=======
     pub scan_result_blob: Option<String>,
->>>>>>> 97383376
 }
 
 /// `authenticate_v2` related flow result.
@@ -175,11 +143,7 @@
     /// The robonode signature for this opaque auth ticket.
     pub auth_ticket_signature: Box<[u8]>,
     /// Scan result blob.
-<<<<<<< HEAD
-    pub scan_result_blob: String,
-=======
     pub scan_result_blob: Option<String>,
->>>>>>> 97383376
 }
 
 /// The RPC implementation.
@@ -293,30 +257,18 @@
     /// Do enroll with provided liveness data.
     async fn do_enroll(&self, liveness_data: LivenessData) -> Result<
         EnrollResponse,
-<<<<<<< HEAD
-        RobonodeRequestError<robonode_client::EnrollError>
-=======
         FlowBaseError<robonode_client::EnrollError>
->>>>>>> 97383376
     > {
         info!("Bioauth flow - enrolling in progress");
 
         let public_key =
             rpc_validator_key_logic::validator_public_key(&self.validator_key_extractor)
-<<<<<<< HEAD
-            .map_err(RobonodeRequestError::KeyExtraction)?;
-=======
             .map_err(FlowBaseError::KeyExtraction)?;
->>>>>>> 97383376
 
         let (opaque_liveness_data, signature) = self
             .sign(public_key.clone(), &liveness_data)
             .await
-<<<<<<< HEAD
-            .map_err(RobonodeRequestError::Sign)?;
-=======
             .map_err(FlowBaseError::Sign)?;
->>>>>>> 97383376
 
         let response = self
             .robonode_client
@@ -327,11 +279,7 @@
                 public_key: public_key.as_ref(),
             })
             .await
-<<<<<<< HEAD
-            .map_err(RobonodeRequestError::Robonode)?;
-=======
             .map_err(FlowBaseError::RobonodeClient)?;
->>>>>>> 97383376
 
         info!("Bioauth flow - enrolling complete");
 
@@ -341,30 +289,18 @@
     /// Do authenticate with provided liveness data.
     async fn do_authenticate(&self, liveness_data: LivenessData) -> Result<
         AuthenticateResponse,
-<<<<<<< HEAD
-        RobonodeRequestError<robonode_client::AuthenticateError>
-=======
         FlowBaseError<robonode_client::AuthenticateError>
->>>>>>> 97383376
     > {
         info!("Bioauth flow - authentication in progress");
 
         let public_key =
             rpc_validator_key_logic::validator_public_key(&self.validator_key_extractor)
-<<<<<<< HEAD
-            .map_err(RobonodeRequestError::KeyExtraction)?;
-=======
             .map_err(FlowBaseError::KeyExtraction)?;
->>>>>>> 97383376
 
         let (opaque_liveness_data, signature) = self
             .sign(public_key, &liveness_data)
             .await
-<<<<<<< HEAD
-            .map_err(RobonodeRequestError::Sign)?;
-=======
             .map_err(FlowBaseError::Sign)?;
->>>>>>> 97383376
 
         let response = self
             .robonode_client
@@ -374,11 +310,7 @@
                 liveness_data_signature: signature.as_ref(),
             })
             .await
-<<<<<<< HEAD
-            .map_err(RobonodeRequestError::Robonode)?;
-=======
             .map_err(FlowBaseError::RobonodeClient)?;
->>>>>>> 97383376
 
         info!("Bioauth flow - authentication complete");
 
@@ -474,32 +406,18 @@
     async fn enroll(&self, liveness_data: LivenessData) -> RpcResult<()> {
         self.deny_unsafe.check_if_safe()?;
 
-<<<<<<< HEAD
-        self.do_enroll(liveness_data).await.map_err(EnrollError::RobonodeRequest)?;
-=======
         self.do_enroll(liveness_data).await.map_err(EnrollError)?;
->>>>>>> 97383376
 
         Ok(())
     }
 
     async fn enroll_v2(&self, liveness_data: LivenessData) -> RpcResult<EnrollV2Result> {
         self.deny_unsafe.check_if_safe()?;
-<<<<<<< HEAD
 
         let EnrollResponse { scan_result_blob } = self
             .do_enroll(liveness_data)
             .await
-            .map_err(EnrollV2Error::RobonodeRequest)?;
-
-        let scan_result_blob = scan_result_blob.expect("expect scan result blob in response");
-=======
-
-        let EnrollResponse { scan_result_blob } = self
-            .do_enroll(liveness_data)
-            .await
             .map_err(EnrollV2Error)?;
->>>>>>> 97383376
 
         Ok(EnrollV2Result { scan_result_blob })
     }
@@ -621,19 +539,10 @@
             auth_ticket,
             auth_ticket_signature,
             scan_result_blob,
-<<<<<<< HEAD
-        } = self.do_authenticate(liveness_data).await.map_err(AuthenticateV2Error::RobonodeRequest)?;
+        } = self.do_authenticate(liveness_data).await.map_err(AuthenticateV2Error)?;
 
         info!(message = "We've obtained an auth ticket", auth_ticket = ?auth_ticket);
 
-        let scan_result_blob = scan_result_blob.expect("expect scan result blob in response");
-
-=======
-        } = self.do_authenticate(liveness_data).await.map_err(AuthenticateV2Error)?;
-
-        info!(message = "We've obtained an auth ticket", auth_ticket = ?auth_ticket);
-
->>>>>>> 97383376
         Ok(AuthenticateV2Result { auth_ticket, auth_ticket_signature, scan_result_blob })
     }
 }