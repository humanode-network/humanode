[package]
name = "author-ext-api"
version = "0.1.0"
edition = "2021"
publish = false

[dependencies]
<<<<<<< HEAD
codec = { package = "parity-scale-codec", version = "3.2.2", default-features = false }
scale-info = { version = "2.1.1", default-features = false, features = ["derive"] }
sp-api = { default-features = false, git = "https://github.com/humanode-network/substrate", branch = "locked/polkadot-v0.9.38" }
sp-std = { default-features = false, git = "https://github.com/humanode-network/substrate", branch = "locked/polkadot-v0.9.38" }
=======
codec = { package = "parity-scale-codec", version = "3.0.0", default-features = false }
scale-info = { version = "2.5.0", default-features = false, features = ["derive"] }
sp-api = { default-features = false, git = "https://github.com/humanode-network/substrate", branch = "locked/polkadot-v0.9.36" }
sp-std = { default-features = false, git = "https://github.com/humanode-network/substrate", branch = "locked/polkadot-v0.9.36" }
>>>>>>> 4378ae1c

[features]
default = ["std"]
std = ["codec/std", "sp-api/std", "sp-std/std", "scale-info/std"]<|MERGE_RESOLUTION|>--- conflicted
+++ resolved
@@ -5,17 +5,10 @@
 publish = false
 
 [dependencies]
-<<<<<<< HEAD
 codec = { package = "parity-scale-codec", version = "3.2.2", default-features = false }
-scale-info = { version = "2.1.1", default-features = false, features = ["derive"] }
+scale-info = { version = "2.5.0", default-features = false, features = ["derive"] }
 sp-api = { default-features = false, git = "https://github.com/humanode-network/substrate", branch = "locked/polkadot-v0.9.38" }
 sp-std = { default-features = false, git = "https://github.com/humanode-network/substrate", branch = "locked/polkadot-v0.9.38" }
-=======
-codec = { package = "parity-scale-codec", version = "3.0.0", default-features = false }
-scale-info = { version = "2.5.0", default-features = false, features = ["derive"] }
-sp-api = { default-features = false, git = "https://github.com/humanode-network/substrate", branch = "locked/polkadot-v0.9.36" }
-sp-std = { default-features = false, git = "https://github.com/humanode-network/substrate", branch = "locked/polkadot-v0.9.36" }
->>>>>>> 4378ae1c
 
 [features]
 default = ["std"]
