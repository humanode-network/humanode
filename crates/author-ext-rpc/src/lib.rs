//! RPC interface for the author extension logic.

use std::marker::PhantomData;
use std::sync::Arc;

use author_ext_api::AuthorExtApi;
<<<<<<< HEAD
use bioauth_consensus::ValidatorKeyExtractor as ValidatorKeyExtractorT;
use jsonrpsee::{
    core::{async_trait, Error as JsonRpseeError, RpcResult},
    proc_macros::rpc,
    types::error::{CallError, ErrorCode, ErrorObject},
};
=======
use bioauth_keys::traits::KeyExtractor as KeyExtractorT;
use futures::FutureExt;
use jsonrpc_core::Error as RpcError;
use jsonrpc_core::ErrorCode as RpcErrorCode;
use jsonrpc_derive::rpc;
>>>>>>> ab654a29
use sc_transaction_pool_api::{error::IntoPoolError, TransactionPool as TransactionPoolT};
use sp_api::{BlockT, Encode, ProvideRuntimeApi};
use sp_blockchain::HeaderBackend;
use sp_core::Bytes;
use tracing::*;

/// Custom rpc error codes.
#[derive(Debug, Clone, Copy)]
enum ApiErrorCode {
    /// Call to runtime api has failed.
    RuntimeApi = 300,
    /// Set_keys transaction has failed.
    Transaction = 400,
    /// Validator key is not available.
    MissingValidatorKey = 500,
    /// Validator key extraction has failed.
    ValidatorKeyExtraction = 600,
}

/// The API exposed via JSON-RPC.
#[rpc(server)]
pub trait AuthorExt {
    /// Set_keys with provided session keys data.
    #[method(name = "authorExt_setKeys")]
    async fn set_keys(&self, session_keys: Bytes) -> RpcResult<()>;
}

/// The RPC implementation.
pub struct AuthorExt<ValidatorKeyExtractor, Client, Block, TransactionPool> {
    /// Provider of the local validator key.
    validator_key_extractor: ValidatorKeyExtractor,
    /// The substrate client, provides access to the runtime APIs.
    client: Arc<Client>,
    /// The transaction pool to use.
    pool: Arc<TransactionPool>,
    /// The phantom types.
    phantom_types: PhantomData<Block>,
}

impl<ValidatorKeyExtractor, Client, Block, TransactionPool>
    AuthorExt<ValidatorKeyExtractor, Client, Block, TransactionPool>
{
    /// Create a new [`AuthorExt`] API implementation.
    pub fn new(
        validator_key_extractor: ValidatorKeyExtractor,
        client: Arc<Client>,
        pool: Arc<TransactionPool>,
    ) -> Self {
        Self {
            validator_key_extractor,
            client,
            pool,
            phantom_types: PhantomData,
        }
    }
}

impl<ValidatorKeyExtractor, Client, Block, TransactionPool>
    AuthorExt<ValidatorKeyExtractor, Client, Block, TransactionPool>
where
    ValidatorKeyExtractor: ValidatorKeyExtractorT,
    ValidatorKeyExtractor::Error: std::fmt::Debug,
{
    /// Try to extract the validator key.
    fn validator_public_key(&self) -> RpcResult<Option<ValidatorKeyExtractor::PublicKeyType>> {
        self.validator_key_extractor
            .extract_validator_key()
            .map_err(|error| {
                tracing::error!(
                    message = "Unable to extract own key at author extension RPC",
                    ?error
                );
                JsonRpseeError::Call(CallError::Custom(ErrorObject::owned(
                    ErrorCode::ServerError(ApiErrorCode::ValidatorKeyExtraction as _).code(),
                    "Unable to extract own key".to_owned(),
                    None::<()>,
                )))
            })
    }
}

#[async_trait]
impl<ValidatorKeyExtractor, Client, Block, TransactionPool> AuthorExtServer
    for AuthorExt<ValidatorKeyExtractor, Client, Block, TransactionPool>
where
    Client: Send + Sync + 'static,
    Block: Send + Sync + 'static,
    TransactionPool: Send + Sync + 'static,
    ValidatorKeyExtractor: Send + Sync + 'static,
    ValidatorKeyExtractor::PublicKeyType: Send + Sync + 'static,

    ValidatorKeyExtractor: KeyExtractorT,
    ValidatorKeyExtractor::PublicKeyType: Encode + AsRef<[u8]>,
    ValidatorKeyExtractor::Error: std::fmt::Debug,
    Client: HeaderBackend<Block>,
    Client: ProvideRuntimeApi<Block>,
    Client: Send + Sync + 'static,
    Client::Api: AuthorExtApi<Block, ValidatorKeyExtractor::PublicKeyType>,
    Block: BlockT,
    TransactionPool: TransactionPoolT<Block = Block>,
{
<<<<<<< HEAD
    async fn set_keys(&self, session_keys: Bytes) -> RpcResult<()> {
=======
    /// See [`Inner::set_keys`].
    fn set_keys(&self, session_keys: Bytes) -> FutureResult<()> {
        self.with_inner_clone(move |inner| inner.set_keys(session_keys))
    }
}

/// The underlying implementation of the RPC part, extracted into a subobject to work around
/// the common pitfall with the poor async engines implementations of requiring future objects to
/// be static.
/// Stop it people, why do you even use Rust if you do things like this? Ffs...
/// See https://github.com/paritytech/jsonrpc/issues/580
struct Inner<ValidatorKeyExtractor, Client, Block, TransactionPool> {
    /// Provider of the local validator key.
    validator_key_extractor: ValidatorKeyExtractor,
    /// The substrate client, provides access to the runtime APIs.
    client: Arc<Client>,
    /// The transaction pool to use.
    pool: Arc<TransactionPool>,
    /// The phantom types.
    phantom_types: PhantomData<Block>,
}

impl<ValidatorKeyExtractor, Client, Block, TransactionPool>
    Inner<ValidatorKeyExtractor, Client, Block, TransactionPool>
where
    ValidatorKeyExtractor: KeyExtractorT,
    ValidatorKeyExtractor::PublicKeyType: Encode + AsRef<[u8]>,
    ValidatorKeyExtractor::Error: std::fmt::Debug,
    Client: HeaderBackend<Block>,
    Client: ProvideRuntimeApi<Block>,
    Client: Send + Sync + 'static,
    Client::Api: AuthorExtApi<Block, ValidatorKeyExtractor::PublicKeyType>,
    Block: BlockT,
    TransactionPool: TransactionPoolT<Block = Block>,
{
    /// Submit set_keys transaction to chain with provided session keys data.
    async fn set_keys(self: Arc<Self>, session_keys: Bytes) -> Result<()> {
>>>>>>> ab654a29
        info!("Author extension - setting keys in progress");

        let validator_key = self.validator_public_key()?.ok_or_else(|| {
            JsonRpseeError::Call(CallError::Custom(ErrorObject::owned(
                ErrorCode::ServerError(ApiErrorCode::MissingValidatorKey as _).code(),
                "Validator key not available".to_owned(),
                None::<()>,
            )))
        })?;

        let at = sp_api::BlockId::Hash(self.client.info().best_hash);

        let signed_set_keys_extrinsic = self
            .client
            .runtime_api()
            .create_signed_set_keys_extrinsic(&at, &validator_key, session_keys.0)
            .map_err(|err| {
                JsonRpseeError::Call(CallError::Custom(ErrorObject::owned(
                    ErrorCode::ServerError(ApiErrorCode::RuntimeApi as _).code(),
                    format!("Runtime error: {}", err),
                    None::<()>,
                )))
            })?
            .map_err(|err| match err {
                author_ext_api::CreateSignedSetKeysExtrinsicError::SessionKeysDecoding(err) => {
                    JsonRpseeError::Call(CallError::Custom(ErrorObject::owned(
                        ErrorCode::ServerError(ApiErrorCode::RuntimeApi as _).code(),
                        format!("Error during session keys decoding: {}", err),
                        None::<()>,
                    )))
                }
                author_ext_api::CreateSignedSetKeysExtrinsicError::SignedExtrinsicCreation => {
                    JsonRpseeError::Call(CallError::Custom(ErrorObject::owned(
                        ErrorCode::ServerError(ApiErrorCode::RuntimeApi as _).code(),
                        "Error during the creation of the signed set keys extrinsic".to_owned(),
                        None::<()>,
                    )))
                }
            })?;

        self.pool
            .submit_and_watch(
                &at,
                sp_runtime::transaction_validity::TransactionSource::Local,
                signed_set_keys_extrinsic,
            )
            .await
            .map_err(|e| {
                let message = e.into_pool_error().map_or_else(
                    |err| format!("Transaction pool error: {}", err),
                    |err| format!("Unexpected transaction pool error: {}", err),
                );
                JsonRpseeError::Call(CallError::Custom(ErrorObject::owned(
                    ErrorCode::ServerError(ApiErrorCode::Transaction as _).code(),
                    message,
                    None::<()>,
                )))
            })?;

        info!("Author extension - setting keys transaction complete");

        Ok(())
    }
<<<<<<< HEAD
=======

    /// Try to extract the validator key.
    fn validator_public_key(&self) -> Result<Option<ValidatorKeyExtractor::PublicKeyType>> {
        self.validator_key_extractor.extract_key().map_err(|error| {
            tracing::error!(
                message = "Unable to extract own key at author extension RPC",
                ?error
            );
            RpcError {
                code: RpcErrorCode::ServerError(ErrorCode::ValidatorKeyExtraction as _),
                message: "Unable to extract own key".into(),
                data: None,
            }
        })
    }
>>>>>>> ab654a29
}<|MERGE_RESOLUTION|>--- conflicted
+++ resolved
@@ -4,20 +4,12 @@
 use std::sync::Arc;
 
 use author_ext_api::AuthorExtApi;
-<<<<<<< HEAD
-use bioauth_consensus::ValidatorKeyExtractor as ValidatorKeyExtractorT;
+use bioauth_keys::traits::KeyExtractor as KeyExtractorT;
 use jsonrpsee::{
     core::{async_trait, Error as JsonRpseeError, RpcResult},
     proc_macros::rpc,
     types::error::{CallError, ErrorCode, ErrorObject},
 };
-=======
-use bioauth_keys::traits::KeyExtractor as KeyExtractorT;
-use futures::FutureExt;
-use jsonrpc_core::Error as RpcError;
-use jsonrpc_core::ErrorCode as RpcErrorCode;
-use jsonrpc_derive::rpc;
->>>>>>> ab654a29
 use sc_transaction_pool_api::{error::IntoPoolError, TransactionPool as TransactionPoolT};
 use sp_api::{BlockT, Encode, ProvideRuntimeApi};
 use sp_blockchain::HeaderBackend;
@@ -78,24 +70,22 @@
 impl<ValidatorKeyExtractor, Client, Block, TransactionPool>
     AuthorExt<ValidatorKeyExtractor, Client, Block, TransactionPool>
 where
-    ValidatorKeyExtractor: ValidatorKeyExtractorT,
+    ValidatorKeyExtractor: KeyExtractorT,
     ValidatorKeyExtractor::Error: std::fmt::Debug,
 {
     /// Try to extract the validator key.
     fn validator_public_key(&self) -> RpcResult<Option<ValidatorKeyExtractor::PublicKeyType>> {
-        self.validator_key_extractor
-            .extract_validator_key()
-            .map_err(|error| {
-                tracing::error!(
-                    message = "Unable to extract own key at author extension RPC",
-                    ?error
-                );
-                JsonRpseeError::Call(CallError::Custom(ErrorObject::owned(
-                    ErrorCode::ServerError(ApiErrorCode::ValidatorKeyExtraction as _).code(),
-                    "Unable to extract own key".to_owned(),
-                    None::<()>,
-                )))
-            })
+        self.validator_key_extractor.extract_key().map_err(|error| {
+            tracing::error!(
+                message = "Unable to extract own key at author extension RPC",
+                ?error
+            );
+            JsonRpseeError::Call(CallError::Custom(ErrorObject::owned(
+                ErrorCode::ServerError(ApiErrorCode::ValidatorKeyExtraction as _).code(),
+                "Unable to extract own key".to_owned(),
+                None::<()>,
+            )))
+        })
     }
 }
 
@@ -119,47 +109,7 @@
     Block: BlockT,
     TransactionPool: TransactionPoolT<Block = Block>,
 {
-<<<<<<< HEAD
     async fn set_keys(&self, session_keys: Bytes) -> RpcResult<()> {
-=======
-    /// See [`Inner::set_keys`].
-    fn set_keys(&self, session_keys: Bytes) -> FutureResult<()> {
-        self.with_inner_clone(move |inner| inner.set_keys(session_keys))
-    }
-}
-
-/// The underlying implementation of the RPC part, extracted into a subobject to work around
-/// the common pitfall with the poor async engines implementations of requiring future objects to
-/// be static.
-/// Stop it people, why do you even use Rust if you do things like this? Ffs...
-/// See https://github.com/paritytech/jsonrpc/issues/580
-struct Inner<ValidatorKeyExtractor, Client, Block, TransactionPool> {
-    /// Provider of the local validator key.
-    validator_key_extractor: ValidatorKeyExtractor,
-    /// The substrate client, provides access to the runtime APIs.
-    client: Arc<Client>,
-    /// The transaction pool to use.
-    pool: Arc<TransactionPool>,
-    /// The phantom types.
-    phantom_types: PhantomData<Block>,
-}
-
-impl<ValidatorKeyExtractor, Client, Block, TransactionPool>
-    Inner<ValidatorKeyExtractor, Client, Block, TransactionPool>
-where
-    ValidatorKeyExtractor: KeyExtractorT,
-    ValidatorKeyExtractor::PublicKeyType: Encode + AsRef<[u8]>,
-    ValidatorKeyExtractor::Error: std::fmt::Debug,
-    Client: HeaderBackend<Block>,
-    Client: ProvideRuntimeApi<Block>,
-    Client: Send + Sync + 'static,
-    Client::Api: AuthorExtApi<Block, ValidatorKeyExtractor::PublicKeyType>,
-    Block: BlockT,
-    TransactionPool: TransactionPoolT<Block = Block>,
-{
-    /// Submit set_keys transaction to chain with provided session keys data.
-    async fn set_keys(self: Arc<Self>, session_keys: Bytes) -> Result<()> {
->>>>>>> ab654a29
         info!("Author extension - setting keys in progress");
 
         let validator_key = self.validator_public_key()?.ok_or_else(|| {
@@ -223,22 +173,4 @@
 
         Ok(())
     }
-<<<<<<< HEAD
-=======
-
-    /// Try to extract the validator key.
-    fn validator_public_key(&self) -> Result<Option<ValidatorKeyExtractor::PublicKeyType>> {
-        self.validator_key_extractor.extract_key().map_err(|error| {
-            tracing::error!(
-                message = "Unable to extract own key at author extension RPC",
-                ?error
-            );
-            RpcError {
-                code: RpcErrorCode::ServerError(ErrorCode::ValidatorKeyExtraction as _),
-                message: "Unable to extract own key".into(),
-                data: None,
-            }
-        })
-    }
->>>>>>> ab654a29
 }