[package]
name = "precompile-evm-accounts-mapping"
version = "0.1.0"
edition = "2021"
publish = false

[dependencies]
pallet-evm-accounts-mapping = { version = "0.1", path = "../pallet-evm-accounts-mapping", default-features = false }
primitives-ethereum = { version = "0.1", path = "../primitives-ethereum", default-features = false }

codec = { package = "parity-scale-codec", version = "3.2.2", default-features = false, features = ["derive"] }
fp-evm = { git = "https://github.com/humanode-network/frontier", branch = "locked/polkadot-v0.9.38", default-features = false }
sp-std = { default-features = false, git = "https://github.com/humanode-network/substrate", branch = "locked/polkadot-v0.9.38" }

[dev-dependencies]
frame-support = { default-features = false, git = "https://github.com/humanode-network/substrate", branch = "locked/polkadot-v0.9.38" }
frame-system = { default-features = false, git = "https://github.com/humanode-network/substrate", branch = "locked/polkadot-v0.9.38" }
hex-literal = "0.3"
mockall = "0.11"
<<<<<<< HEAD
scale-info = { version = "2.1.1", default-features = false, features = ["derive"] }
sp-core = { default-features = false, git = "https://github.com/humanode-network/substrate", branch = "locked/polkadot-v0.9.38" }
sp-io = { default-features = false, git = "https://github.com/humanode-network/substrate", branch = "locked/polkadot-v0.9.38" }
sp-runtime = { default-features = false, git = "https://github.com/humanode-network/substrate", branch = "locked/polkadot-v0.9.38" }
=======
scale-info = { version = "2.5.0", default-features = false, features = ["derive"] }
sp-core = { default-features = false, git = "https://github.com/humanode-network/substrate", branch = "locked/polkadot-v0.9.36" }
sp-io = { default-features = false, git = "https://github.com/humanode-network/substrate", branch = "locked/polkadot-v0.9.36" }
sp-runtime = { default-features = false, git = "https://github.com/humanode-network/substrate", branch = "locked/polkadot-v0.9.36" }
>>>>>>> 4378ae1c

[features]
default = ["std"]
std = [
  "codec/std",
  "fp-evm/std",
  "frame-support/std",
  "frame-system/std",
  "pallet-evm-accounts-mapping/std",
  "primitives-ethereum/std",
  "scale-info/std",
  "sp-core/std",
  "sp-io/std",
  "sp-runtime/std",
  "sp-std/std",
]<|MERGE_RESOLUTION|>--- conflicted
+++ resolved
@@ -17,17 +17,10 @@
 frame-system = { default-features = false, git = "https://github.com/humanode-network/substrate", branch = "locked/polkadot-v0.9.38" }
 hex-literal = "0.3"
 mockall = "0.11"
-<<<<<<< HEAD
-scale-info = { version = "2.1.1", default-features = false, features = ["derive"] }
+scale-info = { version = "2.5.0", default-features = false, features = ["derive"] }
 sp-core = { default-features = false, git = "https://github.com/humanode-network/substrate", branch = "locked/polkadot-v0.9.38" }
 sp-io = { default-features = false, git = "https://github.com/humanode-network/substrate", branch = "locked/polkadot-v0.9.38" }
 sp-runtime = { default-features = false, git = "https://github.com/humanode-network/substrate", branch = "locked/polkadot-v0.9.38" }
-=======
-scale-info = { version = "2.5.0", default-features = false, features = ["derive"] }
-sp-core = { default-features = false, git = "https://github.com/humanode-network/substrate", branch = "locked/polkadot-v0.9.36" }
-sp-io = { default-features = false, git = "https://github.com/humanode-network/substrate", branch = "locked/polkadot-v0.9.36" }
-sp-runtime = { default-features = false, git = "https://github.com/humanode-network/substrate", branch = "locked/polkadot-v0.9.36" }
->>>>>>> 4378ae1c
 
 [features]
 default = ["std"]
