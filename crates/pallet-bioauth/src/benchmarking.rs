//! Benchmark for pallet-bioauth extrinsics.

use frame_benchmarking::benchmarks;
use frame_support::traits::{Get, Hooks};
use frame_system::RawOrigin;

use crate::Pallet as Bioauth;
use crate::*;

<<<<<<< HEAD
=======
/// Enables construction of AuthTicket deterministically.
pub trait AuthTicketBuilder {
    /// Make `AuthTicket` with predetermined 32 bytes public key and nonce.
    fn build(public_key: Vec<u8>, nonce: Vec<u8>) -> Vec<u8>;
}

/// Enables generation of signature with robonode private key provided at runtime.
pub trait AuthTicketSigner {
    /// Signs `AuthTicket` bytearray provided and returns digitial signature in bytearray.
    fn sign(auth_ticket: &[u8]) -> Vec<u8>;
}

/// The robonode public key has to be deterministic, but we don't want to specify the exact key
/// values.
/// We require all benchmarkable runtimes to implement two possible robonode keys.
pub enum RobonodePublicKeyBuilderValue {
    /// Variant A, should also be the default.
    A,
    /// Variant B.
    B,
}

/// Provides the robonode public key to the benchmarks.
pub trait RobonodePublicKeyBuilder<RobonodePublicKey> {
    /// Build a value of the `RobonodePublicKey` type for a given variant.
    fn build(value: RobonodePublicKeyBuilderValue) -> RobonodePublicKey;
}

>>>>>>> 1f32732f
fn make_pubkey(idx: u32) -> Vec<u8> {
    let idx_in_bytes = idx.to_le_bytes();
    let mut pubkey = vec![0; 32];
    let _ = &pubkey[0..idx_in_bytes.len()].copy_from_slice(&idx_in_bytes);
    pubkey
}

fn make_nonce(prefix: &str, idx: u32) -> Vec<u8> {
    let mut nonce = Vec::from(prefix);
    let idx_in_bytes = idx.to_le_bytes();
    nonce.extend(idx_in_bytes);
    nonce
}

/// Enables construction of AuthTicket deterministically.
pub trait AuthTicketBuilder<Runtime: pallet::Config> {
    /// Make `AuthTicket` with predetermined 32 bytes public key and nonce.
    fn build(public_key: Vec<u8>, nonce: Vec<u8>) -> Runtime::OpaqueAuthTicket;
}

/// Enables generation of signature with robonode private key provided at runtime.
pub trait AuthTicketSigner<Runtime: pallet::Config> {
    /// Signs `AuthTicket` bytearray provided and returns digitial signature in bytearray.
    fn sign(auth_ticket: &Runtime::OpaqueAuthTicket) -> Runtime::RobonodeSignature;
}

fn make_authentications<Pubkey: From<[u8; 32]>, Moment: Copy>(
    count: usize,
    expires_at: Moment,
) -> Vec<Authentication<Pubkey, Moment>> {
    let mut auths: Vec<Authentication<Pubkey, Moment>> = vec![];
    for i in 0..count {
        let public_key: [u8; 32] = make_pubkey(i as u32).try_into().unwrap();
        let auth = Authentication {
            public_key: public_key.into(),
            expires_at,
        };
        auths.push(auth);
    }
    auths
}

benchmarks! {
    where_clause {
<<<<<<< HEAD
        where T: AuthTicketBuilder<T> + AuthTicketSigner<T>,
            T::ValidatorPublicKey: From<[u8; 32]>,
            T::Moment: From<u64>
=======
        where T::OpaqueAuthTicket: From<Vec<u8>>,
            T::RobonodeSignature: From<Vec<u8>>,
            T: AuthTicketBuilder + AuthTicketSigner,
            T: RobonodePublicKeyBuilder<T::RobonodePublicKey>,
>>>>>>> 1f32732f
    }

    authenticate {
        let i in 0..T::MaxAuthentications::get();

        // Create `Authenticate` request payload.
        let public_key = make_pubkey(i);
        let nonce = make_nonce("nonce", i);
<<<<<<< HEAD
        let ticket = <T as AuthTicketBuilder<T>>::build(public_key, nonce);
        let ticket_signature = <T as AuthTicketSigner<T>>::sign(&ticket);
        let req = Authenticate {
=======
        let auth_ticket = <T as AuthTicketBuilder>::build(pubkey, nonce);
        let ticket_signature_bytes_vec = T::sign(auth_ticket.as_ref());
        let ticket: T::OpaqueAuthTicket = auth_ticket.into();
        let ticket_signature: T::RobonodeSignature = ticket_signature_bytes_vec.into();

        let authenticate_req = Authenticate {
>>>>>>> 1f32732f
            ticket,
            ticket_signature,
        };

        let active_authentications_before = ActiveAuthentications::<T>::get().len();
        let consumed_nonces_before = ConsumedAuthTicketNonces::<T>::get();

<<<<<<< HEAD
    }: _(RawOrigin::None, req)

=======
    }: _(RawOrigin::None, authenticate_req)
>>>>>>> 1f32732f
    verify {
        // Verify nonce count
        let consumed_nonces_after = ConsumedAuthTicketNonces::<T>::get();
        assert_eq!(consumed_nonces_after.len() - consumed_nonces_before.len(), 1);

        // Bsed on the fact that benhcmarking can be used for different chain specifications,
        // we just need to properly compare the size of active authentications before and after running benchmarks.
        let active_authentications_after = ActiveAuthentications::<T>::get();
        assert_eq!(active_authentications_after.len() - active_authentications_before, 1);

        // Verify public key
        let expected_pubkey = make_pubkey(i);
        let observed_pubkey: Vec<u8> = active_authentications_after[active_authentications_before as usize].public_key.encode();
        assert_eq!(observed_pubkey, expected_pubkey);
    }

    set_robonode_public_key {
        // TODO(#374): populate the active authentications set.

        let robonode_public_key_before = RobonodePublicKey::<T>::get();
        let active_authentications_before = ActiveAuthentications::<T>::get();
        let consumed_nonces_before = ConsumedAuthTicketNonces::<T>::get();

        let new_robonode_public_key = <T as RobonodePublicKeyBuilder<T::RobonodePublicKey>>::build(RobonodePublicKeyBuilderValue::B);

        assert_ne!(robonode_public_key_before, new_robonode_public_key);

    }: _(RawOrigin::Root, new_robonode_public_key.clone())
    verify {
        let robonode_public_key_after = RobonodePublicKey::<T>::get();
        let active_authentications_after = ActiveAuthentications::<T>::get();
        let consumed_nonces_after = ConsumedAuthTicketNonces::<T>::get();

        assert_eq!(robonode_public_key_after, new_robonode_public_key);
        assert!(active_authentications_after == vec![]);
        assert!(consumed_nonces_after == consumed_nonces_before);
    }

    on_initialize {
        let b in 1..100;
        let expired_auth_count = 100;
        let active_auth_count = 10;

        let mut auths: Vec<Authentication<T::ValidatorPublicKey, T::Moment>> = vec![];
        // Populate with expired authentications.
        let mut expired_auths = make_authentications(expired_auth_count, T::CurrentMoment::now());
        auths.append(&mut expired_auths);

        // Also, populate with active authentications.
        let future_expiry = T::CurrentMoment::now() + (10u64).into();
        let mut active_auths = make_authentications(active_auth_count, future_expiry);
        auths.append(&mut active_auths);

        let weakly_bound_auths = WeakBoundedVec::force_from(auths, Some("pallet-bioauth:benchmark:on_initialize"));
        ActiveAuthentications::<T>::put(weakly_bound_auths);

        // Capture this state for comparison.
        let auths_before = ActiveAuthentications::<T>::get();
    }: {
        Bioauth::<T>::on_initialize(b.into());
    }

    verify {
        let auths_after = ActiveAuthentications::<T>::get();
        assert_eq!(auths_before.len() - auths_after.len(), expired_auth_count);
    }

    impl_benchmark_test_suite!(Pallet, crate::mock::benchmarking::new_benchmark_ext(), crate::mock::benchmarking::Benchmark);
}<|MERGE_RESOLUTION|>--- conflicted
+++ resolved
@@ -6,20 +6,6 @@
 
 use crate::Pallet as Bioauth;
 use crate::*;
-
-<<<<<<< HEAD
-=======
-/// Enables construction of AuthTicket deterministically.
-pub trait AuthTicketBuilder {
-    /// Make `AuthTicket` with predetermined 32 bytes public key and nonce.
-    fn build(public_key: Vec<u8>, nonce: Vec<u8>) -> Vec<u8>;
-}
-
-/// Enables generation of signature with robonode private key provided at runtime.
-pub trait AuthTicketSigner {
-    /// Signs `AuthTicket` bytearray provided and returns digitial signature in bytearray.
-    fn sign(auth_ticket: &[u8]) -> Vec<u8>;
-}
 
 /// The robonode public key has to be deterministic, but we don't want to specify the exact key
 /// values.
@@ -37,7 +23,6 @@
     fn build(value: RobonodePublicKeyBuilderValue) -> RobonodePublicKey;
 }
 
->>>>>>> 1f32732f
 fn make_pubkey(idx: u32) -> Vec<u8> {
     let idx_in_bytes = idx.to_le_bytes();
     let mut pubkey = vec![0; 32];
@@ -82,16 +67,10 @@
 
 benchmarks! {
     where_clause {
-<<<<<<< HEAD
         where T: AuthTicketBuilder<T> + AuthTicketSigner<T>,
             T::ValidatorPublicKey: From<[u8; 32]>,
-            T::Moment: From<u64>
-=======
-        where T::OpaqueAuthTicket: From<Vec<u8>>,
-            T::RobonodeSignature: From<Vec<u8>>,
-            T: AuthTicketBuilder + AuthTicketSigner,
-            T: RobonodePublicKeyBuilder<T::RobonodePublicKey>,
->>>>>>> 1f32732f
+            T::Moment: From<u64>,
+            T: RobonodePublicKeyBuilder<T::RobonodePublicKey>
     }
 
     authenticate {
@@ -100,18 +79,9 @@
         // Create `Authenticate` request payload.
         let public_key = make_pubkey(i);
         let nonce = make_nonce("nonce", i);
-<<<<<<< HEAD
         let ticket = <T as AuthTicketBuilder<T>>::build(public_key, nonce);
         let ticket_signature = <T as AuthTicketSigner<T>>::sign(&ticket);
         let req = Authenticate {
-=======
-        let auth_ticket = <T as AuthTicketBuilder>::build(pubkey, nonce);
-        let ticket_signature_bytes_vec = T::sign(auth_ticket.as_ref());
-        let ticket: T::OpaqueAuthTicket = auth_ticket.into();
-        let ticket_signature: T::RobonodeSignature = ticket_signature_bytes_vec.into();
-
-        let authenticate_req = Authenticate {
->>>>>>> 1f32732f
             ticket,
             ticket_signature,
         };
@@ -119,12 +89,8 @@
         let active_authentications_before = ActiveAuthentications::<T>::get().len();
         let consumed_nonces_before = ConsumedAuthTicketNonces::<T>::get();
 
-<<<<<<< HEAD
     }: _(RawOrigin::None, req)
 
-=======
-    }: _(RawOrigin::None, authenticate_req)
->>>>>>> 1f32732f
     verify {
         // Verify nonce count
         let consumed_nonces_after = ConsumedAuthTicketNonces::<T>::get();
