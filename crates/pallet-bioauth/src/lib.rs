//! A substrate pallet containing the bioauth integration.

#![warn(missing_docs, clippy::clone_on_ref_ptr)]
#![cfg_attr(not(feature = "std"), no_std)]
// Fix clippy for sp_api::decl_runtime_apis!
#![allow(clippy::too_many_arguments, clippy::unnecessary_mut_passed)]

use codec::{Decode, Encode};
use frame_support::traits::IsSubType;
use frame_support::weights::DispatchInfo;
pub use pallet::*;
#[cfg(feature = "std")]
use serde::{Deserialize, Serialize};
use sp_runtime::{
    traits::{DispatchInfoOf, Dispatchable, SignedExtension},
    transaction_validity::{TransactionValidity, TransactionValidityError},
};
use sp_std::fmt::Debug;
use sp_std::marker::PhantomData;
use sp_std::prelude::*;

#[cfg(test)]
mod mock;

#[cfg(test)]
mod tests;

#[cfg(feature = "runtime-benchmarks")]
mod benchmarking;

/// Verifier provides the verification of the data accompanied with the
/// signature or proof data.
/// A non-async (blocking) variant, for use at runtime.
pub trait Verifier<S: ?Sized> {
    /// Verification error.
    /// Error may originate from communicating with HSM, or from a thread pool failure, etc.
    type Error;

    /// Verify that provided data is indeed correctly signed with the provided
    /// signature.
    fn verify<'a, D>(&self, data: D, signature: S) -> Result<bool, Self::Error>
    where
        D: AsRef<[u8]> + Send + 'a;
}

/// A trait that enables a third-party type to define a potentially fallible conversion from A to B.
/// Is in analogous to [`sp_runtime::Convert`] is a sense that the third-party is acting as
/// the converter, and to [`std::convert::TryFtom`] in a sense that the converion is fallible.
pub trait TryConvert<A, B> {
    /// The error that can occur during conversion.
    type Error;

    /// Take A and return B on success, or an Error if the conversion fails.
    fn try_convert(value: A) -> Result<B, Self::Error>;
}

/// Provides the capability to update the current validators set.
pub trait ValidatorSetUpdater<T> {
    /// Provide an up-to-date the validators set for the of consensus.
    fn update_validators_set<'a, I: Iterator<Item = &'a T> + 'a>(validator_public_keys: I)
    where
        T: 'a;

    /// Provide an initial validators set for the of consensus at genesis.
    fn init_validators_set<'a, I: Iterator<Item = &'a T> + 'a>(validator_public_keys: I)
    where
        T: 'a;
}

/// Provides the capability to get current moment.
pub trait CurrentMoment<Moment> {
    /// Return current moment.
    fn now() -> Moment;
}

/// Authentication extrinsic playload.
#[cfg_attr(feature = "std", derive(Serialize, Deserialize))]
#[derive(PartialEq, Eq, PartialOrd, Ord, Default, Clone, Encode, Decode, Hash, Debug)]
pub struct Authenticate<OpaqueAuthTicket, Commitment> {
    /// An auth ticket.
    pub ticket: OpaqueAuthTicket,
    /// The robonode signatrure for the opaque auth ticket.
    pub ticket_signature: Commitment,
}

/// The nonce used by robonode in the auth tickets.
pub type AuthTicketNonce = Vec<u8>;

/// The auth ticket passed to us from the robonode.
#[cfg_attr(feature = "std", derive(Serialize, Deserialize))]
#[derive(PartialEq, Eq, Default, Clone, Encode, Decode, Hash, Debug)]
pub struct AuthTicket<PublicKey> {
    /// The public key of a validator that was authorized by a robonode.
    pub public_key: PublicKey,
    /// The nonce that the robonode has provided.
    pub nonce: AuthTicketNonce,
}

/// The state that we keep in the blockchain for an active authentication.
#[cfg_attr(feature = "std", derive(Serialize, Deserialize))]
#[derive(PartialEq, Eq, Default, Clone, Encode, Decode, Hash, Debug)]
pub struct Authentication<PublicKey, Moment> {
    /// The public key of a validator.
    pub public_key: PublicKey,
    /// The moment at which the authentication becomes expired.
    pub expires_at: Moment,
}

// We have to temporarily allow some clippy lints. Later on we'll send patches to substrate to
// fix them at their end.
#[allow(
    missing_docs,
    clippy::missing_docs_in_private_items,
    clippy::unused_unit
)]
#[frame_support::pallet]
pub mod pallet {
    use crate::{
        AuthTicket, AuthTicketNonce, Authenticate, Authentication, CurrentMoment, TryConvert,
        ValidatorSetUpdater, Verifier,
    };

    use frame_support::{
        dispatch::DispatchResult, pallet_prelude::*, sp_tracing::error, storage::types::ValueQuery,
    };
    use frame_system::pallet_prelude::*;
    use sp_runtime::{app_crypto::MaybeHash, traits::AtLeast32Bit};
    use sp_std::prelude::*;

    /// Configure the pallet by specifying the parameters and types on which it depends.
    #[pallet::config]
    pub trait Config: frame_system::Config {
        /// Because this pallet emits events, it depends on the runtime's definition of an event.
        type Event: From<Event<Self>> + IsType<<Self as frame_system::Config>::Event>;

        /// The type of the robonode signature.
        type RobonodeSignature: Member + Parameter;

        /// The public key of the robonode.
        type RobonodePublicKey: Member
            + Parameter
            + MaybeSerializeDeserialize
            + Verifier<Self::RobonodeSignature>
            + Default;

        /// The public key of the validator.
        type ValidatorPublicKey: Member + Parameter + MaybeSerializeDeserialize + MaybeHash;

        /// The opaque auth ticket type.
        type OpaqueAuthTicket: Parameter + AsRef<[u8]> + Send + Sync;

        /// A converter from an opaque to a transparent auth ticket.
        type AuthTicketCoverter: TryConvert<
            Self::OpaqueAuthTicket,
            AuthTicket<Self::ValidatorPublicKey>,
        >;

        /// Type used for expressing timestamp.
        type Moment: Parameter + Default + AtLeast32Bit + Copy + MaybeSerializeDeserialize;

        /// The getter for the current moment.
        type CurrentMoment: CurrentMoment<Self::Moment>;

        /// The amount of time (in moments) after which the authentications expire.
        type AuthenticationsExpireAfter: Get<Self::Moment>;

        /// The validator set updater to invoke at auth the ticket acceptace.
        type ValidatorSetUpdater: ValidatorSetUpdater<Self::ValidatorPublicKey>;
    }

    #[pallet::pallet]
    #[pallet::generate_store(pub(super) trait Store)]
    pub struct Pallet<T>(_);

    /// The public key of the robonode.
    #[pallet::storage]
    #[pallet::getter(fn robonode_public_key)]
    pub type RobonodePublicKey<T> = StorageValue<_, <T as Config>::RobonodePublicKey, ValueQuery>;

    /// A list of all consumed nonces.
    #[pallet::storage]
    #[pallet::getter(fn consumed_auth_ticket_nonces)]
    pub type ConsumedAuthTicketNonces<T> = StorageValue<_, Vec<AuthTicketNonce>, ValueQuery>;

    /// A list of all active authentications.
    #[pallet::storage]
    #[pallet::getter(fn active_authentications)]
    pub type ActiveAuthentications<T: Config> =
        StorageValue<_, Vec<Authentication<T::ValidatorPublicKey, T::Moment>>, ValueQuery>;

    #[pallet::genesis_config]
    pub struct GenesisConfig<T: Config> {
        pub robonode_public_key: T::RobonodePublicKey,
        pub consumed_auth_ticket_nonces: Vec<AuthTicketNonce>,
        pub active_authentications: Vec<Authentication<T::ValidatorPublicKey, T::Moment>>,
    }

    // The default value for the genesis config type.
    #[cfg(feature = "std")]
    impl<T: Config> Default for GenesisConfig<T> {
        fn default() -> Self {
            Self {
                robonode_public_key: Default::default(),
                consumed_auth_ticket_nonces: Default::default(),
                active_authentications: Default::default(),
            }
        }
    }

    // The build of genesis for the pallet.
    #[pallet::genesis_build]
    impl<T: Config> GenesisBuild<T> for GenesisConfig<T> {
        fn build(&self) {
            <RobonodePublicKey<T>>::put(&self.robonode_public_key);
            <ConsumedAuthTicketNonces<T>>::put(&self.consumed_auth_ticket_nonces);
            <ActiveAuthentications<T>>::put(&self.active_authentications);

            <Pallet<T>>::issue_validators_set_init(&self.active_authentications);
        }
    }

    // Pallets use events to inform users when important changes are made.
    #[pallet::event]
    #[pallet::metadata(T::AccountId = "AccountId")]
    #[pallet::generate_deposit(pub(super) fn deposit_event)]
    pub enum Event<T: Config> {
        // Event documentation should end with an array that provides descriptive names for event
        // parameters.
        /// New authentication was added to the state. [stored_auth_ticket]
        NewAuthentication(T::ValidatorPublicKey),
    }

    /// Possible error conditions during `authenticate` call processing.
    #[pallet::error]
    pub enum Error<T> {
        /// We were unable to validate the signature, i.e. it is unclear whether it is valid or
        /// not.
        UnableToValidateAuthTicketSignature,
        /// The signature for the auth ticket is invalid.
        AuthTicketSignatureInvalid,
        /// Unable to parse the auth ticket.
        UnableToParseAuthTicket,
        /// This nonce has already been seen by the network.
        NonceAlreadyUsed,
        /// This public key has already been used.
        PublicKeyAlreadyUsed,
    }

    pub enum AuthenticationAttemptValidationError<'a, T: Config> {
        NonceConflict,
        AlreadyAuthenticated(&'a Authentication<T::ValidatorPublicKey, T::Moment>),
    }

    /// Validate the incloming authentication attempt, checking the auth ticket data against
    /// the passed input.
    fn validate_authentication_attempt<'a, T: Config>(
        consumed_auth_ticket_nonces: &'a [AuthTicketNonce],
        active_authentications: &'a [Authentication<T::ValidatorPublicKey, T::Moment>],
        auth_ticket: &AuthTicket<T::ValidatorPublicKey>,
    ) -> Result<(), AuthenticationAttemptValidationError<'a, T>> {
        for consumed_auth_ticket_nonce in consumed_auth_ticket_nonces.iter() {
            if consumed_auth_ticket_nonce == &auth_ticket.nonce {
                return Err(AuthenticationAttemptValidationError::NonceConflict);
            }
        }
        for active_authentication in active_authentications.iter() {
            if active_authentication.public_key == auth_ticket.public_key {
                return Err(AuthenticationAttemptValidationError::AlreadyAuthenticated(
                    active_authentication,
                ));
            }
        }

        Ok(())
    }

    /// Dispatchable functions allows users to interact with the pallet and invoke state changes.
    /// These functions materialize as "extrinsics", which are often compared to transactions.
    /// Dispatchable functions must be annotated with a weight and must return a DispatchResult.
    #[pallet::call]
    impl<T: Config> Pallet<T> {
        #[pallet::weight(10_000 + T::DbWeight::get().reads_writes(2, 4))]
        pub fn authenticate(
            origin: OriginFor<T>,
            req: Authenticate<T::OpaqueAuthTicket, T::RobonodeSignature>,
        ) -> DispatchResult {
            ensure_none(origin)?;

            let auth_ticket = Self::extract_auth_ticket_checked(req)?;
<<<<<<< HEAD
=======

>>>>>>> 16086451
            let public_key = auth_ticket.public_key.clone();

            // Update storage.
            <ConsumedAuthTicketNonces<T>>::try_mutate::<_, Error<T>, _>(
                move |consumed_auth_ticket_nonces| {
                    <ActiveAuthentications<T>>::try_mutate(move |active_authentications| {
                        validate_authentication_attempt::<T>(
                            consumed_auth_ticket_nonces,
                            active_authentications,
                            &auth_ticket,
                        )
                        .map_err(|err| match err {
                            AuthenticationAttemptValidationError::NonceConflict => {
                                Error::<T>::NonceAlreadyUsed
                            }
                            AuthenticationAttemptValidationError::AlreadyAuthenticated(_) => {
                                Error::<T>::PublicKeyAlreadyUsed
                            }
                        })?;

                        // Update internal state.
                        let current_moment = T::CurrentMoment::now();
                        consumed_auth_ticket_nonces.push(auth_ticket.nonce);
                        active_authentications.push(Authentication {
                            public_key: public_key.clone(),
                            expires_at: current_moment + T::AuthenticationsExpireAfter::get(),
                        });

                        // Issue an update to the external validators set.
                        Self::issue_validators_set_update(active_authentications.as_slice());

                        // Emit an event.
                        Self::deposit_event(Event::NewAuthentication(public_key));
                        Ok(())
                    })?;
                    Ok(())
                },
            )?;
            Ok(())
        }
    }

    #[pallet::hooks]
    impl<T: Config> Hooks<BlockNumberFor<T>> for Pallet<T> {
        fn on_initialize(_n: BlockNumberFor<T>) -> Weight {
            // Remove expired authentications.
            let current_moment = T::CurrentMoment::now();
            let possibly_expired_authentications = <ActiveAuthentications<T>>::get();
            let possibly_expired_authentications_len = possibly_expired_authentications.len();
            let active_authentications = possibly_expired_authentications
                .into_iter()
                .filter(|possibly_expired_authentication| {
                    possibly_expired_authentication.expires_at > current_moment
                })
                .collect::<Vec<_>>();

            let update_required =
                possibly_expired_authentications_len != active_authentications.len();
            if update_required {
                Self::issue_validators_set_update(active_authentications.as_slice());
                <ActiveAuthentications<T>>::put(active_authentications);
            }

            T::DbWeight::get().reads_writes(1, if update_required { 1 } else { 0 })
        }
    }

    impl<T: Config> Pallet<T> {
        pub fn extract_auth_ticket_checked(
            req: Authenticate<T::OpaqueAuthTicket, T::RobonodeSignature>,
        ) -> Result<AuthTicket<T::ValidatorPublicKey>, Error<T>> {
            let robonode_public_key = RobonodePublicKey::<T>::get();

            let signature_valid = robonode_public_key
                .verify(&req.ticket, req.ticket_signature)
                .map_err(|_| Error::<T>::UnableToValidateAuthTicketSignature)?;

            if !signature_valid {
                return Err(Error::<T>::AuthTicketSignatureInvalid);
            }

            let auth_ticket = <T::AuthTicketCoverter as TryConvert<_, _>>::try_convert(req.ticket)
                .map_err(|_| Error::<T>::UnableToParseAuthTicket)?;

            Ok(auth_ticket)
        }

        pub fn check_tx(call: &Call<T>) -> TransactionValidity {
            let transaction = match call {
                Call::authenticate(ref transaction) => transaction,
                // Deny all unknown transactions.
                _ => {
                    // The only supported transaction by this pallet is `authenticate`, so anything
                    // else is illegal.
                    return Err(TransactionValidityError::Invalid(InvalidTransaction::Call));
                }
            };

            let auth_ticket =
                Self::extract_auth_ticket_checked(transaction.clone()).map_err(|error| {
                    error!(message = "Auth Ticket could not be extracted", ?error);
                    // Use custom code 's' for "signature" error.
                    TransactionValidityError::Invalid(InvalidTransaction::Custom(b's'))
                })?;

            let consumed_auth_ticket_nonces = ConsumedAuthTicketNonces::<T>::get();
            let active_authentications = ActiveAuthentications::<T>::get();

            validate_authentication_attempt::<T>(
                &consumed_auth_ticket_nonces,
                &active_authentications,
                &auth_ticket,
            )
            .map_err(|_| {
                // Use custom code 'c' for "conflict" error.
                TransactionValidityError::Invalid(InvalidTransaction::Custom(b'c'))
            })?;

            // We must use non-default [`TransactionValidity`] here.
            ValidTransaction::with_tag_prefix("bioauth")
                // Apparently tags are required for the tx pool to build a chain of transactions;
                // in our case, we the structure of the [`StoredAuthTickets`] is supposed to be
                // unordered, and act like a CRDT.
                // TODO: ensure we have the unordered (CRDT) semantics for the [`authenticate`] txs.
                .and_provides(auth_ticket)
                .priority(50)
                .longevity(1)
                .propagate(true)
                .build()
        }

        fn map_active_authentications_to_validators_set(
            active_authentications: &[Authentication<T::ValidatorPublicKey, T::Moment>],
        ) -> impl Iterator<Item = &T::ValidatorPublicKey> {
            active_authentications
                .iter()
                .map(|active_authentication| &active_authentication.public_key)
        }

        fn issue_validators_set_update(
            active_authentications: &[Authentication<T::ValidatorPublicKey, T::Moment>],
        ) {
            let validator_public_keys =
                Self::map_active_authentications_to_validators_set(active_authentications);
            T::ValidatorSetUpdater::update_validators_set(validator_public_keys);
        }

        fn issue_validators_set_init(
            active_authentications: &[Authentication<T::ValidatorPublicKey, T::Moment>],
        ) {
            let validator_public_keys =
                Self::map_active_authentications_to_validators_set(active_authentications);
            T::ValidatorSetUpdater::init_validators_set(validator_public_keys);
        }
    }

    #[pallet::validate_unsigned]
    impl<T: Config> ValidateUnsigned for Pallet<T> {
        type Call = Call<T>;

        fn validate_unsigned(
            _source: TransactionSource,
            _call: &Self::Call,
        ) -> TransactionValidity {
            // Allow all transactions from this pallet, and delegate the actual logic to the
            // SignedExtension implementation logic.
            // See https://github.com/paritytech/substrate/issues/3419
            Ok(Default::default())
        }
    }
}

/// Checks the validity of the unsigned [`Call::authenticate`] tx.
#[derive(Encode, Decode, Clone, Eq, PartialEq, Default)]
pub struct CheckBioauthTx<T: Config + Send + Sync>(PhantomData<T>);

/// Debug impl for the `CheckBioauthTx` struct.
impl<T: Config + Send + Sync> Debug for CheckBioauthTx<T> {
    #[cfg(feature = "std")]
    fn fmt(&self, f: &mut sp_std::fmt::Formatter) -> sp_std::fmt::Result {
        write!(f, "CheckBioauthTx")
    }

    #[cfg(not(feature = "std"))]
    fn fmt(&self, _: &mut sp_std::fmt::Formatter) -> sp_std::fmt::Result {
        Ok(())
    }
}

impl<T: Config + Send + Sync> SignedExtension for CheckBioauthTx<T>
where
    T::Call: Dispatchable<Info = DispatchInfo>,
    <T as frame_system::Config>::Call: IsSubType<Call<T>>,
{
    type AccountId = T::AccountId;
    type Call = T::Call;
    type AdditionalSigned = ();
    type Pre = ();
    const IDENTIFIER: &'static str = "CheckBioauthTx";

    fn additional_signed(&self) -> sp_std::result::Result<(), TransactionValidityError> {
        Ok(())
    }

    fn validate(
        &self,
        who: &Self::AccountId,
        call: &Self::Call,
        _info: &DispatchInfoOf<Self::Call>,
        _len: usize,
    ) -> TransactionValidity {
        let _account_id = who;
        match call.is_sub_type() {
            Some(call) => Pallet::<T>::check_tx(call),
            _ => Ok(Default::default()),
        }
    }

    fn validate_unsigned(
        call: &Self::Call,
        _info: &DispatchInfoOf<Self::Call>,
        _len: usize,
    ) -> TransactionValidity {
        match call.is_sub_type() {
            Some(call) => Pallet::<T>::check_tx(call),
            _ => Ok(Default::default()),
        }
    }
}<|MERGE_RESOLUTION|>--- conflicted
+++ resolved
@@ -287,10 +287,7 @@
             ensure_none(origin)?;
 
             let auth_ticket = Self::extract_auth_ticket_checked(req)?;
-<<<<<<< HEAD
-=======
-
->>>>>>> 16086451
+
             let public_key = auth_ticket.public_key.clone();
 
             // Update storage.
