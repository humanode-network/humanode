use std::ops::Div;

<<<<<<< HEAD
use crate::{self as pallet_bioauth, mock::testing::*, *};
=======
>>>>>>> a1544a41
use frame_support::{
    assert_noop, assert_ok, assert_storage_noop, pallet_prelude::*, WeakBoundedVec,
};
use mockall::predicate;

use crate::{self as pallet_bioauth, mock::*, *};

/// An exact value of January 1st 2021 in UNIX time milliseconds.
const JANUARY_1_2021: UnixMilliseconds = 1609459200 * 1000;

/// The time at which the test chain "started".
const CHAIN_START: UnixMilliseconds = JANUARY_1_2021;

fn make_input(
    public_key: ValidatorPublicKey,
    nonce: &[u8],
    signature: &[u8],
) -> pallet_bioauth::Authenticate<MockOpaqueAuthTicket, Vec<u8>> {
    pallet_bioauth::Authenticate {
        ticket: MockOpaqueAuthTicket(AuthTicket {
            public_key,
            nonce: nonce.into(),
        }),
        ticket_signature: signature.into(),
    }
}

fn block_to_process_moment(moment: UnixMilliseconds) -> BlockNumber {
    let total_work_time = moment.checked_sub(CHAIN_START).unwrap();
    total_work_time
        .saturating_add(SLOT_DURATION - 1)
        .div(SLOT_DURATION)
}

fn make_bounded_active_authentications(
    authentications: Vec<Authentication<ValidatorPublicKey, UnixMilliseconds>>,
) -> WeakBoundedVec<Authentication<ValidatorPublicKey, UnixMilliseconds>, MaxAuthentications> {
    WeakBoundedVec::<_, MaxAuthentications>::try_from(authentications).unwrap()
}

fn make_bounded_consumed_auth_nonces(
    auth_nonces: Vec<Vec<u8>>,
) -> WeakBoundedVec<pallet_bioauth::BoundedAuthTicketNonce, MaxNonces> {
    WeakBoundedVec::<_, MaxNonces>::try_from(
        auth_nonces
            .iter()
            .cloned()
            .map(|nonce| BoundedAuthTicketNonce::try_from(nonce).unwrap())
            .collect::<Vec<_>>(),
    )
    .unwrap()
}

fn bounded(data: &[u8]) -> [u8; 32] {
    let mut bounded = [0u8; 32];
    bounded[..data.len()].copy_from_slice(data);
    bounded
}

#[test]
fn test_block_to_process_moment() {
    assert_eq!(block_to_process_moment(CHAIN_START), 0);

    assert_eq!(block_to_process_moment(CHAIN_START + 1), 1);
    assert_eq!(block_to_process_moment(CHAIN_START + SLOT_DURATION), 1);

    assert_eq!(block_to_process_moment(CHAIN_START + SLOT_DURATION + 1), 2);
}

#[test]
#[should_panic]
fn test_block_to_process_moment_before_chain_start() {
    block_to_process_moment(CHAIN_START - 1);
}

/// This test verifies that authentication call works correctly when the state of the chain is
/// empty.
#[test]
fn authentication_with_empty_state() {
    new_test_ext().execute_with(|| {
        // Prepare test input.
        let input = make_input(bounded(b"qwe"), b"rty", b"should_be_valid");
        let current_moment = CHAIN_START + 2 * SLOT_DURATION;
        let expires_at = current_moment + AUTHENTICATIONS_EXPIRE_AFTER;

        // Set up mock expectations.
        with_mock_validator_set_updater(|mock| {
            mock.expect_update_validators_set()
                .once()
                .with(predicate::eq(vec![bounded(b"qwe")]))
                .return_const(());
        });
        with_mock_current_moment_provider(|mock| {
            mock.expect_now().once().with().return_const(current_moment);
        });

        // Ensure that authentication call is processed successfully.
        assert_ok!(Bioauth::authenticate(Origin::none(), input));

        // Ensure that the state of ActiveAuthentications has been updated.
        assert_eq!(
            Bioauth::active_authentications(),
            vec![Authentication {
                public_key: bounded(b"qwe"),
                expires_at,
            }]
        );
        // Ensure that the state of ConsumedAuthTicketNonces has been updated.
        assert_eq!(
            Bioauth::consumed_auth_ticket_nonces().into_inner(),
            vec![b"rty".to_vec()]
        );
    });
}

/// This test verifies that authentication expiration logic works correctly after getting
/// the block exactly at the moment the authentication becomes expired.
#[test]
fn authentication_expires_exactly_at_the_moment() {
    new_test_ext().execute_with(|| {
        // Prepare the test preconditions.
        let expires_at = CHAIN_START + 2 * SLOT_DURATION;

        let bounded_active_authentications =
            make_bounded_active_authentications(vec![Authentication {
                public_key: bounded(b"alice_pk"),
                expires_at,
            }]);

        let bounded_consumed_auth_ticket_nonces =
            make_bounded_consumed_auth_nonces(vec![b"alice_auth_ticket_nonce".to_vec()]);

        <ActiveAuthentications<Test>>::put(bounded_active_authentications);
        <ConsumedAuthTicketNonces<Test>>::put(bounded_consumed_auth_ticket_nonces);

        // Set up mock expectations.
        with_mock_validator_set_updater(|mock| {
            mock.expect_update_validators_set()
                .once()
                .with(predicate::eq(vec![]))
                .return_const(());
        });

        // Set the time to exactly the time at which the authentication expires.
        with_mock_current_moment_provider(|mock| {
            mock.expect_now().once().with().return_const(expires_at);
        });

        // Process the block that certainly has to expire the authentication.
        Bioauth::on_initialize(block_to_process_moment(expires_at));

        // Ensure that authentication expires.
        assert_eq!(Bioauth::active_authentications(), vec![]);
        // Ensure that nonce didn't go anywhere as it's still listed as blocked.
        assert_eq!(
            Bioauth::consumed_auth_ticket_nonces().into_inner(),
            vec![b"alice_auth_ticket_nonce".to_vec()]
        );
    });
}

/// This test verifies that authentication expiration logic works correctly after getting
/// a block which timestamp is after the moment at which the authentication becomes expired.
#[test]
fn authentication_expires_in_successive_block() {
    new_test_ext().execute_with(|| {
        // Prepare the test preconditions.
        let current_moment = CHAIN_START + 2 * SLOT_DURATION;
        let expires_at = current_moment - 10;

        let bounded_active_authentications =
            make_bounded_active_authentications(vec![Authentication {
                public_key: bounded(b"alice_pk"),
                expires_at,
            }]);

        let bounded_consumed_auth_ticket_nonces =
            make_bounded_consumed_auth_nonces(vec![b"alice_auth_ticket_nonce".to_vec()]);

        <ActiveAuthentications<Test>>::put(bounded_active_authentications);
        <ConsumedAuthTicketNonces<Test>>::put(bounded_consumed_auth_ticket_nonces);

        // Set up mock expectations.
        with_mock_validator_set_updater(|mock| {
            mock.expect_update_validators_set()
                .once()
                .with(predicate::eq(vec![]))
                .return_const(());
        });

        // Set the time a bit past the moment when the authentication expires.
        with_mock_current_moment_provider(|mock| {
            mock.expect_now().once().with().return_const(current_moment);
        });

        // Process the block that certainly has to expire the authentication.
        Bioauth::on_initialize(block_to_process_moment(expires_at));

        // Ensure that authentication expires.
        assert_eq!(Bioauth::active_authentications(), vec![]);
        // Ensure that nonce didn't go anywhere as it's still listed as blocked.
        assert_eq!(
            Bioauth::consumed_auth_ticket_nonces().into_inner(),
            vec![b"alice_auth_ticket_nonce".to_vec()]
        );
    });
}

/// This test ensures that authentication remains active for the whole period up until the block
/// with the timestamp past it's expiration time arrives.
#[test]
fn authentication_expiration_lifecycle() {
    new_test_ext().execute_with(|| {
        // Prepare the test preconditions.
        let mut current_moment = CHAIN_START + 2 * SLOT_DURATION;
        let expires_at = current_moment + AUTHENTICATIONS_EXPIRE_AFTER;

        let authentication = Authentication {
            public_key: bounded(b"alice_pk"),
            expires_at,
        };

        let nonce = b"alice_auth_ticket_nonce".to_vec();

        let bounded_authentication =
            make_bounded_active_authentications(vec![authentication.clone()]);

        let bounded_nonce = make_bounded_consumed_auth_nonces(vec![nonce.clone()]);

        <ActiveAuthentications<Test>>::put(bounded_authentication);
        <ConsumedAuthTicketNonces<Test>>::put(bounded_nonce);

        loop {
            // Set up mock expectations.
            with_mock_current_moment_provider(|mock| {
                mock.expect_now().once().with().return_const(current_moment);
            });

            assert_storage_noop!(Bioauth::on_initialize(System::block_number()));

            // Ensure that authentication is still active.
            assert_eq!(
                Bioauth::active_authentications(),
                vec![authentication.clone()]
            );
            // Ensure that nonce didn't go anywhere and it's still listed as blocked.
            assert_eq!(
                Bioauth::consumed_auth_ticket_nonces().into_inner(),
                vec![nonce.clone()]
            );

            // Advance the block number and the current moment.
            System::set_block_number(System::block_number() + 1);
            current_moment += SLOT_DURATION;

            // If the current moment is past the expiration moment - we should move to
            // the assertion of the expiration.
            if current_moment >= expires_at {
                break;
            }
        }

        // Only now we expect the code to issue a validators set update.
        with_mock_validator_set_updater(|mock| {
            mock.expect_update_validators_set()
                .once()
                .with(predicate::eq(vec![]))
                .return_const(());
        });

        // Set the current moment (that has by now adjusted to be past the expiration moment)
        // expectation.
        with_mock_current_moment_provider(|mock| {
            mock.expect_now().once().with().return_const(current_moment);
        });

        // Run the expiration processing on the block that's been adjusted previously.
        Bioauth::on_initialize(System::block_number());

        // Ensure that authentication is gone.
        assert_eq!(Bioauth::active_authentications(), vec![]);
        // Ensure that nonce didn't go anywhere and it's still listed as blocked.
        assert_eq!(
            Bioauth::consumed_auth_ticket_nonces().into_inner(),
            vec![nonce]
        );
    });
}

/// This test verifies that authentication call works correctly when a previous
/// authentication has been expired.
#[test]
fn authentication_when_previous_one_has_been_expired() {
    new_test_ext().execute_with(|| {
        // Prepare the test precondition.
        let expires_at = CHAIN_START + 2 * SLOT_DURATION;

        let bounded_active_authentications =
            make_bounded_active_authentications(vec![Authentication {
                public_key: bounded(b"alice_pk"),
                expires_at,
            }]);

        let bounded_consumed_auth_ticket_nonces =
            make_bounded_consumed_auth_nonces(vec![b"alice_auth_ticket_nonce".to_vec()]);

        <ActiveAuthentications<Test>>::put(bounded_active_authentications);
        <ConsumedAuthTicketNonces<Test>>::put(bounded_consumed_auth_ticket_nonces);

        // Prepare the test input.
        let input = make_input(
            bounded(b"alice_pk"),
            b"new_alice_auth_ticket_nonce",
            b"should_be_valid",
        );

        // Set up mock expectations for Bioauth::on_initialize.
        with_mock_validator_set_updater(|mock| {
            mock.expect_update_validators_set()
                .once()
                .with(predicate::eq(vec![]))
                .return_const(());
        });
        with_mock_current_moment_provider(|mock| {
            mock.expect_now().once().with().return_const(expires_at);
        });

        // Run the expiration processing for the previous authentication.
        Bioauth::on_initialize(block_to_process_moment(expires_at));

        // Set up mock expectations for Bioauth::authenticate.
        with_mock_validator_set_updater(|mock| {
            mock.expect_update_validators_set()
                .once()
                .with(predicate::eq(vec![bounded(b"alice_pk")]))
                .return_const(());
        });
        with_mock_current_moment_provider(|mock| {
            mock.expect_now().once().with().return_const(expires_at);
        });

        // Make test and ensure that authentication call is processed successfully.
        assert_ok!(Bioauth::authenticate(Origin::none(), input));

        // Ensure that the last authentication has been added to the ActiveAuthentications.
        assert_eq!(
            Bioauth::active_authentications(),
            vec![Authentication {
                public_key: bounded(b"alice_pk"),
                expires_at: expires_at + AUTHENTICATIONS_EXPIRE_AFTER,
            }]
        );

        // Ensure that the current state of ConsumedAuthTicketNonces has nonces from both authentications.
        assert_eq!(
            Bioauth::consumed_auth_ticket_nonces().into_inner(),
            vec![
                b"alice_auth_ticket_nonce".to_vec(),
                b"new_alice_auth_ticket_nonce".to_vec()
            ]
        );
    });
}

/// This test prevents authentication call with invalid signature.
#[test]
fn authentication_with_invalid_signature() {
    new_test_ext().execute_with(|| {
        // Prepare test input.
        let input = make_input(bounded(b"qwe"), b"rty", b"invalid");

        // Make test.
        assert_noop!(
            Bioauth::authenticate(Origin::none(), input),
            Error::<Test>::AuthTicketSignatureInvalid
        );
    });
}

/// This test prevents authentication call with conflicting nonces.
#[test]
fn authentication_with_conlicting_nonce() {
    new_test_ext().execute_with(|| {
        // Set up mock expectations.
        with_mock_validator_set_updater(|mock| {
            mock.expect_update_validators_set()
                .once()
                .with(predicate::eq(vec![bounded(b"pk1")]))
                .return_const(());
        });
        with_mock_current_moment_provider(|mock| {
            mock.expect_now().once().return_const(CHAIN_START);
        });

        // Prepare the test precondition.
        let precondition_input = make_input(bounded(b"pk1"), b"conflict!", b"should_be_valid");
        assert_ok!(Bioauth::authenticate(Origin::none(), precondition_input));

        // Prepare test input.
        let input = make_input(bounded(b"pk2"), b"conflict!", b"should_be_valid");

        // Make test and ensure the expected error is thrown when no value is present.
        assert_noop!(
            Bioauth::authenticate(Origin::none(), input),
            Error::<Test>::NonceAlreadyUsed,
        );
    });
}

/// This test prevents authentication call with conflicting nonces when previous
/// authentication has been expired.
#[test]
fn authentication_with_conlicting_nonce_after_expiration() {
    new_test_ext().execute_with(|| {
        // Prepare the test precondition.
        let expires_at = CHAIN_START + 2 * SLOT_DURATION;

        let bounded_active_authentications =
            make_bounded_active_authentications(vec![Authentication {
                public_key: bounded(b"alice_pk"),
                expires_at,
            }]);

        let bounded_consumed_auth_ticket_nonces =
            make_bounded_consumed_auth_nonces(vec![b"alice_auth_ticket_nonce".to_vec()]);

        <ActiveAuthentications<Test>>::put(bounded_active_authentications);
        <ConsumedAuthTicketNonces<Test>>::put(bounded_consumed_auth_ticket_nonces);

        // Set up mock expectations for Bioauth::on_initialize.
        with_mock_validator_set_updater(|mock| {
            mock.expect_update_validators_set()
                .once()
                .with(predicate::eq(vec![]))
                .return_const(());
        });
        with_mock_current_moment_provider(|mock| {
            mock.expect_now().once().with().return_const(expires_at);
        });

        Bioauth::on_initialize(block_to_process_moment(expires_at));

        // Prepare the test input.
        let input = make_input(
            bounded(b"alice_pk"),
            b"alice_auth_ticket_nonce",
            b"should_be_valid",
        );

        // Ensure the expected error is thrown when conflicting nonce is used.
        assert_noop!(
            Bioauth::authenticate(Origin::none(), input),
            Error::<Test>::NonceAlreadyUsed,
        );
    });
}

/// This test prevents authentication call with conflicting public keys.
#[test]
fn authentication_with_concurrent_conlicting_public_keys() {
    new_test_ext().execute_with(|| {
        // Set up mock expectations.
        with_mock_validator_set_updater(|mock| {
            mock.expect_update_validators_set()
                .once()
                .with(predicate::eq(vec![bounded(b"conflict!")]))
                .return_const(());
        });
        with_mock_current_moment_provider(|mock| {
            mock.expect_now().once().with().return_const(CHAIN_START);
        });

        // Prepare the test precondition.
        let precondition_input = make_input(bounded(b"conflict!"), b"nonce1", b"should_be_valid");
        assert_ok!(Bioauth::authenticate(Origin::none(), precondition_input));

        // Prepare test input.
        let input = make_input(bounded(b"conflict!"), b"nonce2", b"should_be_valid");

        // Make test and ensure the expected error is thrown when conflicting public keys is used.
        assert_noop!(
            Bioauth::authenticate(Origin::none(), input),
            Error::<Test>::PublicKeyAlreadyUsed,
        );
    });
}

/// This test verifies SignedExt logic for transaction processing with empty state.
#[test]
fn signed_ext_check_bioauth_tx_permits_empty_state() {
    new_test_ext().execute_with(|| {
        // Prepare test input.
        let input = make_input(bounded(b"qwe"), b"rty", b"should_be_valid");
        let expected_tag = AuthTicket {
            public_key: bounded(b"qwe"),
            nonce: b"rty".to_vec(),
        };

        // Make test.
        let call = pallet_bioauth::Call::authenticate { req: input }.into();
        let info = DispatchInfo::default();

        assert_eq!(
            CheckBioauthTx::<Test>(PhantomData).validate(&1, &call, &info, 1),
            ValidTransaction::with_tag_prefix("bioauth")
                .and_provides(expected_tag)
                .priority(50)
                .longevity(1)
                .propagate(true)
                .build()
        );
    })
}

/// This test verifies SignedExt logic for transaction processing that contains invalid signature.
#[test]
fn signed_ext_check_bioauth_tx_deny_invalid_signature() {
    new_test_ext().execute_with(|| {
        // Prepare test input.
        let input = make_input(bounded(b"qwe"), b"rty", b"invalid");

        // Make test.
        let call = pallet_bioauth::Call::authenticate { req: input }.into();
        let info = DispatchInfo::default();

        assert_eq!(
            CheckBioauthTx::<Test>(PhantomData).validate(&1, &call, &info, 1),
            InvalidTransaction::BadProof.into()
        );
    })
}

/// This test verifies SignedExt logic for transaction processing with conflicting nonce.
#[test]
fn signed_ext_check_bioauth_tx_denies_conlicting_nonce() {
    new_test_ext().execute_with(|| {
        // Prepare the test precondition.
        let precondition_input = make_input(bounded(b"pk1"), b"conflict!", b"should_be_valid");

        // Set up mock expectations for Bioauth::on_initialize.
        with_mock_validator_set_updater(|mock| {
            mock.expect_update_validators_set()
                .once()
                .with(predicate::eq(vec![bounded(b"pk1")]))
                .return_const(());
        });
        with_mock_current_moment_provider(|mock| {
            mock.expect_now().once().with().return_const(CHAIN_START);
        });

        assert_ok!(Bioauth::authenticate(Origin::none(), precondition_input));

        // Prepare test input.
        let input = make_input(bounded(b"pk2"), b"conflict!", b"should_be_valid");

        // Make test.
        let call = pallet_bioauth::Call::authenticate { req: input }.into();
        let info = DispatchInfo::default();

        assert_eq!(
            CheckBioauthTx::<Test>(PhantomData).validate(&1, &call, &info, 1),
            InvalidTransaction::Stale.into()
        );
    })
}

/// This test verifies SignedExt logic for transaction processing with conflicting public keys.
#[test]
fn signed_ext_check_bioauth_tx_denies_conflicting_public_keys() {
    new_test_ext().execute_with(|| {
        // Prepare the test precondition.
        let precondition_input = make_input(bounded(b"conflict!"), b"nonce1", b"should_be_valid");

        // Set up mock expectations for Bioauth::on_initialize.
        with_mock_validator_set_updater(|mock| {
            mock.expect_update_validators_set()
                .once()
                .with(predicate::eq(vec![bounded(b"conflict!")]))
                .return_const(());
        });
        with_mock_current_moment_provider(|mock| {
            mock.expect_now().once().with().return_const(CHAIN_START);
        });

        assert_ok!(Bioauth::authenticate(Origin::none(), precondition_input));

        // Prepare test input.
        let input = make_input(bounded(b"conflict!"), b"nonce2", b"should_be_valid");

        // Make test.
        let call = pallet_bioauth::Call::authenticate { req: input }.into();
        let info = DispatchInfo::default();

        assert_eq!(
            CheckBioauthTx::<Test>(PhantomData).validate(&1, &call, &info, 1),
            InvalidTransaction::Future.into()
        );
    })
}

/// This test verifies that genesis initialization properly assignes the state and invokes
/// the validators set init.
#[test]
fn genesis_build() {
    // Prepare some sample data and a config.
    let consumed_auth_ticket_nonces = vec![b"nonce1".to_vec(), b"nonce2".to_vec()];
    let active_authentications = vec![
        Authentication {
            public_key: bounded(b"key1"),
            expires_at: 123,
        },
        Authentication {
            public_key: bounded(b"key2"),
            expires_at: 456,
        },
    ];
    let config = pallet_bioauth::GenesisConfig {
        robonode_public_key: MockVerifier,
        consumed_auth_ticket_nonces: consumed_auth_ticket_nonces.clone(),
        active_authentications: active_authentications.clone(),
    };

    // Set up mock expectations for validators set initialization.
    with_mock_validator_set_updater(|mock| {
        mock.expect_init_validators_set()
            .once()
            .with(predicate::eq(vec![bounded(b"key1"), bounded(b"key2")]))
            .return_const(());
    });

    // Build the state from the config.
    new_test_ext_with(config).execute_with(move || {
        // Assert the validator set init invocation.
        with_mock_validator_set_updater(|mock| mock.checkpoint());

        // Assert the state.
        assert_eq!(Bioauth::robonode_public_key(), MockVerifier);
        assert_eq!(
            Bioauth::consumed_auth_ticket_nonces().into_inner(),
            consumed_auth_ticket_nonces
        );
        assert_eq!(Bioauth::active_authentications(), active_authentications);
    })
}<|MERGE_RESOLUTION|>--- conflicted
+++ resolved
@@ -1,9 +1,5 @@
 use std::ops::Div;
 
-<<<<<<< HEAD
-use crate::{self as pallet_bioauth, mock::testing::*, *};
-=======
->>>>>>> a1544a41
 use frame_support::{
     assert_noop, assert_ok, assert_storage_noop, pallet_prelude::*, WeakBoundedVec,
 };
