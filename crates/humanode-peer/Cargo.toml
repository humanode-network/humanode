--- conflicted
+++ resolved
@@ -69,10 +69,7 @@
 structopt = "0.3.8"
 thiserror = "1"
 tiny-bip39 = "0.8"
-<<<<<<< HEAD
 tiny-hderive = "0.3.0"
-=======
->>>>>>> 2cc4060a
 tokio = { version = "1", features = ["full"] }
 tracing = "0.1"
 url = "2"
