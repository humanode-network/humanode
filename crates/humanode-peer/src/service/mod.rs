--- conflicted
+++ resolved
@@ -98,12 +98,7 @@
         (
             sc_finality_grandpa::LinkHalf<Block, FullClient, FullSelectChain>,
             sc_consensus_babe::BabeLink<Block>,
-<<<<<<< HEAD
-            FullBioauth,
-=======
             EffectiveFullBlockImport,
-            Duration,
->>>>>>> ab654a29
             inherents::Creator,
             Arc<FrontierBackend>,
             Option<Telemetry>,
@@ -193,13 +188,8 @@
 
     let import_queue = sc_consensus_babe::import_queue(
         babe_link.clone(),
-<<<<<<< HEAD
-        bioauth_consensus_block_import.clone(),
+        frontier_block_import.clone(),
         Some(Box::new(grandpa_block_import)),
-=======
-        frontier_block_import.clone(),
-        Some(Box::new(grandpa_block_import.clone())),
->>>>>>> ab654a29
         Arc::clone(&client),
         select_chain.clone(),
         inherent_data_providers_creator.clone(),
@@ -219,12 +209,7 @@
         other: (
             grandpa_link,
             babe_link,
-<<<<<<< HEAD
-            bioauth_consensus_block_import,
-=======
             frontier_block_import,
-            raw_slot_duration,
->>>>>>> ab654a29
             inherent_data_providers_creator,
             frontier_backend,
             telemetry,
@@ -247,12 +232,7 @@
             (
                 grandpa_link,
                 babe_link,
-<<<<<<< HEAD
-                bioauth_consensus_block_import,
-=======
                 block_import,
-                raw_slot_duration,
->>>>>>> ab654a29
                 inherent_data_providers_creator,
                 frontier_backend,
                 mut telemetry,
