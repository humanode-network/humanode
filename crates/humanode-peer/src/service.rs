--- conflicted
+++ resolved
@@ -188,7 +188,6 @@
         keystore_container,
         select_chain,
         transaction_pool,
-<<<<<<< HEAD
         other:
             (
                 _grandpa_block_import,
@@ -196,10 +195,8 @@
                 bioauth_consensus_block_import,
                 slot_duration,
                 raw_slot_duration,
+                mut telemetry,
             ),
-=======
-        other: (bioauth_consensus_block_import, slot_duration, raw_slot_duration, mut telemetry),
->>>>>>> 1c613bd3
     } = new_partial(&config)?;
     let Configuration {
         substrate: mut config,
