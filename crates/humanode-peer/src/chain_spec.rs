//! Provides the [`ChainSpec`] portion of the config.

use crypto_utils::{authority_keys_from_seed, get_account_id_from_seed};
use frame_support::BoundedVec;
use hex_literal::hex;
use humanode_runtime::{
    opaque::SessionKeys, robonode, token_claims::types::ClaimInfo, AccountId, BabeConfig, Balance,
    BalancesConfig, BioauthConfig, BootnodesConfig, ChainPropertiesConfig, EVMConfig,
    EthereumAddress, EthereumChainIdConfig, EthereumConfig, EvmAccountId, GenesisConfig,
    GrandpaConfig, ImOnlineConfig, SessionConfig, Signature, SudoConfig, SystemConfig,
    TokenClaimsConfig, WASM_BINARY,
};
use pallet_im_online::sr25519::AuthorityId as ImOnlineId;
use sc_chain_spec_derive::{ChainSpecExtension, ChainSpecGroup};
use sc_service::ChainType;
use serde::{Deserialize, Serialize};
use sp_consensus_babe::AuthorityId as BabeId;
use sp_finality_grandpa::AuthorityId as GrandpaId;
use sp_runtime::{app_crypto::sr25519, traits::Verify};

/// The concrete chain spec type we're using for the humanode network.
pub type ChainSpec = sc_service::GenericChainSpec<humanode_runtime::GenesisConfig, Extensions>;

/// Extensions for `ChainSpec`.
#[derive(
    Debug, Clone, PartialEq, Serialize, Deserialize, ChainSpecGroup, ChainSpecExtension, Default,
)]
#[serde(deny_unknown_fields)]
#[serde(rename_all = "camelCase")]
pub struct Extensions {
    /// The URL of robonode to authenticate with.
    pub robonode_url: Option<String>,
    /// The Web App URL, necessary for printing the Web App QR Code.
    pub webapp_url: Option<String>,
}

/// The public key for the accounts.
type AccountPublic = <Signature as Verify>::Signer;

/// Generate an account ID from seed.
pub fn account_id(seed: &str) -> AccountId {
    get_account_id_from_seed::<sr25519::Public, AccountPublic, AccountId>(seed)
}

/// Generate consensus authority keys.
pub fn authority_keys(seed: &str) -> (AccountId, BabeId, GrandpaId, ImOnlineId) {
    authority_keys_from_seed::<sr25519::Public, AccountPublic, AccountId>(seed)
}

/// Generate an EVM account from seed.
pub fn evm_account_id_from_dev_seed(account_index: u32) -> EvmAccountId {
    let key_data = crypto_utils_evm::KeyData::from_dev_seed(account_index);
    key_data.account
}

/// The default Humanode ss58 prefix.
pub const SS58_PREFIX: u16 = 5234;
/// Default ethereum chain id.
pub const ETH_CHAIN_ID: u64 = 5234;
/// The development robonode public key.
pub const DEFAULT_DEV_ROBONODE_PUBLIC_KEY: [u8; 32] =
    hex!("5dde03934419252d13336e5a5881f5b1ef9ea47084538eb229f86349e7f394ab");

/// Provide the dev robonode public key.
///
/// This fn cosults undocumented `DEV_ROBONODE_PUBLIC_KEY` env var and attempts to use that first
/// to allow for the key override. This override mechanism is useful during development, and is
/// intended only for development.
fn dev_robonode_public_key(default: &'static [u8]) -> Result<robonode::PublicKey, String> {
    match std::env::var("DEV_ROBONODE_PUBLIC_KEY") {
        Ok(val) => {
            let val = hex::decode(val)
                .map_err(|err| format!("robonode public key in not in hex format: {err:?}"))?;
            robonode::PublicKey::from_bytes(&val)
        }
        Err(std::env::VarError::NotPresent) => robonode::PublicKey::from_bytes(default),
        Err(std::env::VarError::NotUnicode(val)) => {
            return Err(format!("invalid robonode public key: {val:?}"))
        }
    }
    .map_err(|err| format!("unable to parse robonode public key: {err:?}"))
}

/// A helper function to construct an EVM genesis account with a predefined balance.
fn evm_genesis_account(init_balance: Balance) -> fp_evm::GenesisAccount {
    fp_evm::GenesisAccount {
        balance: init_balance.into(),
        code: Default::default(),
        nonce: Default::default(),
        storage: Default::default(),
    }
}

/// A configuration for local testnet.
pub fn local_testnet_config() -> Result<ChainSpec, String> {
    let wasm_binary =
        WASM_BINARY.ok_or_else(|| "Development wasm binary not available".to_string())?;

    let robonode_public_key = dev_robonode_public_key(&DEFAULT_DEV_ROBONODE_PUBLIC_KEY)?;

    Ok(ChainSpec::from_genesis(
        // Name
        "Local Testnet",
        // ID
        "local_testnet",
        ChainType::Local,
        move || {
            testnet_genesis(
                wasm_binary,
                // Initial PoA authorities
                vec![authority_keys("Alice"), authority_keys("Bob")],
                // Sudo account
                account_id("Alice"),
                // Pre-funded accounts
                vec![
                    account_id("Alice"),
                    account_id("Bob"),
                    account_id("Charlie"),
                    account_id("Dave"),
                    account_id("Eve"),
                    account_id("Ferdie"),
                    account_id("Alice//stash"),
                    account_id("Bob//stash"),
                    account_id("Charlie//stash"),
                    account_id("Dave//stash"),
                    account_id("Eve//stash"),
                    account_id("Ferdie//stash"),
                ],
                vec![
                    evm_account_id_from_dev_seed(0),
                    evm_account_id_from_dev_seed(1),
                ],
                robonode_public_key,
                vec![account_id("Alice")],
            )
        },
        // Bootnodes
        vec![],
        // Telemetry
        None,
        // Protocol ID
        None,
        // Fork
        None,
        // Properties
        Some(properties()),
        // Extensions
        Extensions::default(),
    ))
}

/// A configuration for dev.
pub fn development_config() -> Result<ChainSpec, String> {
    let wasm_binary = WASM_BINARY.ok_or_else(|| "Development wasm not available".to_string())?;

    let robonode_public_key = dev_robonode_public_key(&DEFAULT_DEV_ROBONODE_PUBLIC_KEY)?;

    Ok(ChainSpec::from_genesis(
        // Name
        "Development",
        // ID
        "dev",
        ChainType::Development,
        move || {
            testnet_genesis(
                wasm_binary,
                // Initial PoA authorities
                vec![authority_keys("Alice")],
                // Sudo account
                account_id("Alice"),
                // Pre-funded accounts
                vec![
                    account_id("Alice"),
                    account_id("Bob"),
                    account_id("Alice//stash"),
                    account_id("Bob//stash"),
                ],
                vec![
                    evm_account_id_from_dev_seed(0),
                    evm_account_id_from_dev_seed(1),
                ],
                robonode_public_key,
                vec![account_id("Alice")],
            )
        },
        // Bootnodes
        vec![],
        // Telemetry
        None,
        // Protocol ID
        None,
        // Fork
        None,
        // Properties
        Some(properties()),
        // Extensions
        Extensions::default(),
    ))
}

/// A configuration for benchmarking.
pub fn benchmark_config() -> Result<ChainSpec, String> {
    let wasm_binary = WASM_BINARY.ok_or_else(|| "Development wasm not available".to_string())?;

    // Public key is taken from the first entry of https://ed25519.cr.yp.to/python/sign.input
    // Must be compatible with secret key provided in AuthTicketSigner trait implemented for
    // Runtime in crates/humanode-runtime/src/lib.rs.
    let robonode_public_key = dev_robonode_public_key(&hex!(
        "d75a980182b10ab7d54bfed3c964073a0ee172f3daa62325af021a68f707511a"
    ))?;

    Ok(ChainSpec::from_genesis(
        // Name
        "Benchmark",
        // ID
        "benchmark",
        ChainType::Development,
        move || {
            testnet_genesis(
                wasm_binary,
                // Initial PoA authorities
                vec![authority_keys("Alice")],
                // Sudo account
                account_id("Alice"),
                // Pre-funded accounts
                vec![
                    account_id("Alice"),
                    account_id("Bob"),
                    account_id("Alice//stash"),
                    account_id("Bob//stash"),
                ],
                vec![
                    evm_account_id_from_dev_seed(0),
                    evm_account_id_from_dev_seed(1),
                ],
                robonode_public_key,
                vec![account_id("Alice")],
            )
        },
        // Bootnodes
        vec![],
        // Telemetry
        None,
        // Protocol ID
        None,
        // Fork
        None,
        // Properties
        Some(properties()),
        // Extensions
        Extensions::default(),
    ))
}

/// The standard balance we put into genesis-endowed dev accounts.
const DEV_ACCOUNT_BALANCE: Balance = 10u128.pow(18 + 6);

/// The existential deposit of the runtime.
const EXISTENTIAL_DEPOSIT: Balance = 500;

/// The initial pot accounts balance for testnet genesis.
const INITIAL_POT_ACCOUNT_BALANCE: Balance = EXISTENTIAL_DEPOSIT + DEV_ACCOUNT_BALANCE;

/// Configure initial storage state for FRAME modules.
fn testnet_genesis(
    wasm_binary: &[u8],
    initial_authorities: Vec<(AccountId, BabeId, GrandpaId, ImOnlineId)>,
    root_key: AccountId,
    endowed_accounts: Vec<AccountId>,
    evm_endowed_accounts: Vec<EvmAccountId>,
    robonode_public_key: robonode::PublicKey,
    bootnodes: Vec<AccountId>,
) -> GenesisConfig {
    GenesisConfig {
        system: SystemConfig {
            // Add Wasm runtime to storage.
            code: wasm_binary.to_vec(),
        },
        balances: BalancesConfig {
            // Configure endowed accounts with initial balance.
            balances: {
                let pot_accounts = vec![
                    (
                        humanode_runtime::TreasuryPot::account_id(),
                        INITIAL_POT_ACCOUNT_BALANCE,
                    ),
                    (
                        humanode_runtime::FeesPot::account_id(),
                        INITIAL_POT_ACCOUNT_BALANCE,
                    ),
                    (
                        humanode_runtime::TokenClaimsPot::account_id(),
                        INITIAL_POT_ACCOUNT_BALANCE,
                    ),
                    (
                        humanode_runtime::NativeToEvmSwapBridgePot::account_id(),
                        INITIAL_POT_ACCOUNT_BALANCE,
                    ),
                ];
                pot_accounts
                    .into_iter()
                    .chain(
                        endowed_accounts
                            .into_iter()
                            .map(|k| (k, DEV_ACCOUNT_BALANCE)),
                    )
                    .collect()
            },
        },
        session: SessionConfig {
            keys: initial_authorities
                .iter()
                .map(|x| {
                    (
                        x.0.clone(),
                        x.0.clone(),
                        SessionKeys {
                            babe: x.1.clone(),
                            grandpa: x.2.clone(),
                            im_online: x.3.clone(),
                        },
                    )
                })
                .collect::<Vec<_>>(),
        },
        babe: BabeConfig {
            authorities: vec![],
            epoch_config: Some(humanode_runtime::BABE_GENESIS_EPOCH_CONFIG),
        },
        grandpa: GrandpaConfig {
            authorities: vec![],
        },
        im_online: ImOnlineConfig { keys: vec![] },
        sudo: SudoConfig {
            // Assign network admin rights.
            key: Some(root_key),
        },
        bootnodes: BootnodesConfig {
            bootnodes: bootnodes.try_into().unwrap(),
        },
        bioauth: BioauthConfig {
            robonode_public_key,
            consumed_auth_ticket_nonces: BoundedVec::default(),
            active_authentications: BoundedVec::default(),
        },
        chain_properties: ChainPropertiesConfig {
            ss58_prefix: SS58_PREFIX,
        },
        ethereum_chain_id: EthereumChainIdConfig {
            chain_id: ETH_CHAIN_ID,
        },
        evm: EVMConfig {
            accounts: {
                let evm_pot_accounts = vec![(
                    humanode_runtime::EvmToNativeSwapBridgePot::account_id(),
                    evm_genesis_account(INITIAL_POT_ACCOUNT_BALANCE),
                )];

                evm_pot_accounts
                    .into_iter()
                    .chain(
                        evm_endowed_accounts
                            .into_iter()
                            .map(|k| (k, evm_genesis_account(DEV_ACCOUNT_BALANCE))),
                    )
                    .collect()
            },
        },
        evm_accounts_mapping: Default::default(),
        ethereum: EthereumConfig {},
        dynamic_fee: Default::default(),
        base_fee: Default::default(),
        transaction_payment: Default::default(),
        fees_pot: Default::default(),
        treasury_pot: Default::default(),
        token_claims_pot: Default::default(),
        native_to_evm_swap_bridge_pot: Default::default(),
        evm_to_native_swap_bridge_pot: Default::default(),
        token_claims: TokenClaimsConfig {
            claims: vec![(
                EthereumAddress(hex!("bf0b5a4099f0bf6c8bc4252ebec548bae95602ea")),
                ClaimInfo {
                    balance: DEV_ACCOUNT_BALANCE,
                    vesting: vec![].try_into().unwrap(),
                },
            )],
            total_claimable: Some(DEV_ACCOUNT_BALANCE),
        },
<<<<<<< HEAD
=======
        balanced_currency_swap_bridges_initializer: Default::default(),
        evm_to_native_swap_bridge: Default::default(),
        native_to_evm_swap_bridge: Default::default(),
>>>>>>> f302192f
    }
}

/// The standard properties we use.
fn properties() -> sc_chain_spec::Properties {
    let properites = serde_json::json!({
        "tokenDecimals": 18,
    });
    serde_json::from_value(properites).unwrap() // embedded value, should never fail
}

#[cfg(test)]
mod tests {
    use indoc::indoc;
    use sp_runtime::BuildStorage;

    use super::*;

    fn assert_genesis_config(
        chain_spec_result: Result<ChainSpec, String>,
    ) -> sp_core::storage::Storage {
        chain_spec_result.unwrap().build_storage().unwrap()
    }

    fn assert_balanced_currency_swap(storage: sp_core::storage::Storage) {
        Into::<sp_io::TestExternalities>::into(storage).execute_with(move || {
            assert!(
                humanode_runtime::BalancedCurrencySwapBridgesInitializer::is_balanced().unwrap()
            );
        });
    }

    #[test]
    fn local_testnet_config_works() {
        let storage = assert_genesis_config(local_testnet_config());
        assert_balanced_currency_swap(storage);
    }

    #[test]
    fn development_config_works() {
        let storage = assert_genesis_config(development_config());
        assert_balanced_currency_swap(storage);
    }

    #[test]
    fn benchmark_config_works() {
        let storage = assert_genesis_config(benchmark_config());
        assert_balanced_currency_swap(storage);
    }

    #[test]
    fn deserialize_bioauth_flow_params_extensions() {
        let expected = Extensions {
            robonode_url: Some("dummy_robonode_url".into()),
            webapp_url: Some("dummy_webapp_url".into()),
        };
        let value = serde_json::json!({
            "robonodeUrl": "dummy_robonode_url",
            "webappUrl": "dummy_webapp_url"
        });

        let sample: Extensions = serde_json::from_value(value).unwrap();

        assert_eq!(sample, expected)
    }

    #[test]
    fn deserialize_chain_spec() {
        let chain_spec_file_content = indoc! {r#"
          {
            "name": "Local Testnet",
            "id": "local_testnet",
            "chainType": "Local",
            "bootNodes": [],
            "telemetryEndpoints": null,
            "protocolId": null,
            "properties": null,
            "robonodeUrl": "dummy_robonode_url",
            "webappUrl": "dummy_webapp_url",
            "consensusEngine": null,
            "codeSubstitutes": {},
            "genesis": {}
          }
        "#};
        let bytes = chain_spec_file_content.as_bytes();
        let sample: ChainSpec = ChainSpec::from_json_bytes(bytes).unwrap();

        let expected = Extensions {
            robonode_url: Some("dummy_robonode_url".into()),
            webapp_url: Some("dummy_webapp_url".into()),
        };

        assert_eq!(sample.extensions().to_owned(), expected)
    }
}<|MERGE_RESOLUTION|>--- conflicted
+++ resolved
@@ -386,12 +386,7 @@
             )],
             total_claimable: Some(DEV_ACCOUNT_BALANCE),
         },
-<<<<<<< HEAD
-=======
         balanced_currency_swap_bridges_initializer: Default::default(),
-        evm_to_native_swap_bridge: Default::default(),
-        native_to_evm_swap_bridge: Default::default(),
->>>>>>> f302192f
     }
 }
 
