//! Provides the [`ChainSpec`] portion of the config.

use hex_literal::hex;
use humanode_runtime::{
<<<<<<< HEAD
    opaque::SessionKeys, AccountId, BabeConfig, BalancesConfig, BioauthConfig, EVMConfig,
    EthereumChainIdConfig, EthereumConfig, GenesisConfig, GrandpaConfig, RobonodePublicKeyWrapper,
    SessionConfig, Signature, SudoConfig, SystemConfig, UnixMilliseconds, WASM_BINARY,
=======
    AccountId, BabeConfig, BalancesConfig, BioauthConfig, BioauthId, EVMConfig,
    EthereumChainIdConfig, EthereumConfig, GenesisConfig, GrandpaConfig, RobonodePublicKeyWrapper,
    Signature, SudoConfig, SystemConfig, UnixMilliseconds, WASM_BINARY,
>>>>>>> aed234c8
};
use pallet_bioauth::{AuthTicketNonce, Authentication};
use sc_chain_spec_derive::{ChainSpecExtension, ChainSpecGroup};
use sc_service::ChainType;
use serde::{Deserialize, Serialize};
use sp_consensus_babe::AuthorityId as BabeId;
use sp_core::{H160, U256};
use sp_finality_grandpa::AuthorityId as GrandpaId;
use sp_runtime::{
    app_crypto::{sr25519, Pair, Public},
    traits::{IdentifyAccount, Verify},
};
use std::{collections::BTreeMap, str::FromStr};

/// The concrete chain spec type we're using for the humanode network.
pub type ChainSpec = sc_service::GenericChainSpec<humanode_runtime::GenesisConfig, Extensions>;

/// Extensions for ChainSpec.
#[derive(
    Debug, Clone, PartialEq, Serialize, Deserialize, ChainSpecGroup, ChainSpecExtension, Default,
)]
#[serde(deny_unknown_fields)]
#[serde(rename_all = "camelCase")]
pub struct Extensions {
    /// The URL of robonode to authenticate with.
    pub robonode_url: Option<String>,
    /// The Web App URL, necessary for printing the Web App QR Code.
    pub webapp_url: Option<String>,
}

/// Generate a crypto pair from seed.
pub fn get_from_seed<TPublic: Public>(seed: &str) -> <TPublic::Pair as Pair>::Public {
    TPublic::Pair::from_string(&format!("//{}", seed), None)
        .expect("static values are valid; qed")
        .public()
}

/// The public key for the accounts.
type AccountPublic = <Signature as Verify>::Signer;

/// Generate an account ID from seed.
pub fn get_account_id_from_seed<TPublic: Public>(seed: &str) -> AccountId
where
    AccountPublic: From<<TPublic::Pair as Pair>::Public>,
{
    AccountPublic::from(get_from_seed::<TPublic>(seed)).into_account()
}

/// Generate consensus authority keys.
pub fn authority_keys_from_seed(seed: &str) -> (AccountId, BabeId, GrandpaId) {
    (
        get_account_id_from_seed::<sr25519::Public>(seed),
        get_from_seed::<BabeId>(seed),
        get_from_seed::<GrandpaId>(seed),
    )
}

/// An expires at value that guarantees the authentication never expires.
pub const AUTHENTICATION_NEVER_EXPIRES: UnixMilliseconds = UnixMilliseconds::MAX;

/// A configuration for local testnet.
pub fn local_testnet_config() -> Result<ChainSpec, String> {
    let wasm_binary =
        WASM_BINARY.ok_or_else(|| "Development wasm binary not available".to_string())?;

    let robonode_public_key = RobonodePublicKeyWrapper::from_bytes(
        &hex!("5dde03934419252d13336e5a5881f5b1ef9ea47084538eb229f86349e7f394ab")[..],
    )
    .map_err(|err| format!("{:?}", err))?;

    Ok(ChainSpec::from_genesis(
        // Name
        "Local Testnet",
        // ID
        "local_testnet",
        ChainType::Local,
        move || {
            testnet_genesis(
                wasm_binary,
                // Initial PoA authorities
                vec![
                    authority_keys_from_seed("Alice"),
                    authority_keys_from_seed("Bob"),
                ],
                // Sudo account
                get_account_id_from_seed::<sr25519::Public>("Alice"),
                // Pre-funded accounts
                vec![
                    get_account_id_from_seed::<sr25519::Public>("Alice"),
                    get_account_id_from_seed::<sr25519::Public>("Bob"),
                    get_account_id_from_seed::<sr25519::Public>("Charlie"),
                    get_account_id_from_seed::<sr25519::Public>("Dave"),
                    get_account_id_from_seed::<sr25519::Public>("Eve"),
                    get_account_id_from_seed::<sr25519::Public>("Ferdie"),
                    get_account_id_from_seed::<sr25519::Public>("Alice//stash"),
                    get_account_id_from_seed::<sr25519::Public>("Bob//stash"),
                    get_account_id_from_seed::<sr25519::Public>("Charlie//stash"),
                    get_account_id_from_seed::<sr25519::Public>("Dave//stash"),
                    get_account_id_from_seed::<sr25519::Public>("Eve//stash"),
                    get_account_id_from_seed::<sr25519::Public>("Ferdie//stash"),
                ],
                robonode_public_key,
                vec![],
                vec![pallet_bioauth::Authentication {
                    public_key: authority_keys_from_seed("Alice").0,
                    expires_at: AUTHENTICATION_NEVER_EXPIRES,
                }],
            )
        },
        // Bootnodes
        vec![],
        // Telemetry
        None,
        // Protocol ID
        None,
        // Properties
        None,
        // Extensions
        Extensions::default(),
    ))
}

/// A configuration for dev.
pub fn development_config() -> Result<ChainSpec, String> {
    let wasm_binary = WASM_BINARY.ok_or_else(|| "Development wasm not available".to_string())?;

    let robonode_public_key = RobonodePublicKeyWrapper::from_bytes(
        &hex!("5dde03934419252d13336e5a5881f5b1ef9ea47084538eb229f86349e7f394ab")[..],
    )
    .map_err(|err| format!("{:?}", err))?;

    Ok(ChainSpec::from_genesis(
        // Name
        "Development",
        // ID
        "dev",
        ChainType::Development,
        move || {
            testnet_genesis(
                wasm_binary,
                // Initial PoA authorities
                vec![authority_keys_from_seed("Alice")],
                // Sudo account
                get_account_id_from_seed::<sr25519::Public>("Alice"),
                // Pre-funded accounts
                vec![
                    get_account_id_from_seed::<sr25519::Public>("Alice"),
                    get_account_id_from_seed::<sr25519::Public>("Bob"),
                    get_account_id_from_seed::<sr25519::Public>("Alice//stash"),
                    get_account_id_from_seed::<sr25519::Public>("Bob//stash"),
                ],
                robonode_public_key,
                vec![],
                vec![pallet_bioauth::Authentication {
                    public_key: authority_keys_from_seed("Alice").0,
                    expires_at: AUTHENTICATION_NEVER_EXPIRES,
                }],
            )
        },
        // Bootnodes
        vec![],
        // Telemetry
        None,
        // Protocol ID
        None,
        // Properties
        None,
        // Extensions
        Extensions::default(),
    ))
}

/// Configure initial storage state for FRAME modules.
fn testnet_genesis(
    wasm_binary: &[u8],
    initial_authorities: Vec<(AccountId, BabeId, GrandpaId)>,
    root_key: AccountId,
    endowed_accounts: Vec<AccountId>,
    robonode_public_key: RobonodePublicKeyWrapper,
    consumed_auth_ticket_nonces: Vec<AuthTicketNonce>,
<<<<<<< HEAD
    active_authentications: Vec<Authentication<AccountId, UnixMilliseconds>>,
=======
    active_authentications: Vec<Authentication<BioauthId, UnixMilliseconds>>,
>>>>>>> aed234c8
) -> GenesisConfig {
    GenesisConfig {
        system: SystemConfig {
            // Add Wasm runtime to storage.
            code: wasm_binary.to_vec(),
        },
        balances: BalancesConfig {
            // Configure endowed accounts with initial balance of 1 << 60.
            balances: endowed_accounts
                .iter()
                .cloned()
                .map(|k| (k, 1 << 60))
                .collect(),
        },
        session: SessionConfig {
            keys: initial_authorities
                .iter()
                .map(|x| {
                    (
                        x.0.clone(),
                        x.0.clone(),
                        SessionKeys {
                            babe: x.1.clone(),
                            grandpa: x.2.clone(),
                        },
                    )
                })
                .collect::<Vec<_>>(),
        },
        babe: BabeConfig {
            authorities: vec![],
            epoch_config: Some(humanode_runtime::BABE_GENESIS_EPOCH_CONFIG),
        },
        grandpa: GrandpaConfig {
            authorities: vec![],
        },
        sudo: SudoConfig {
            // Assign network admin rights.
            key: root_key,
        },
        bioauth: BioauthConfig {
            robonode_public_key,
            consumed_auth_ticket_nonces,
            active_authentications,
        },
        ethereum_chain_id: EthereumChainIdConfig { chain_id: 5234 },
        evm: EVMConfig {
            accounts: {
                let mut map = BTreeMap::new();
                map.insert(
                    // H160 address of Alice dev account
                    // Derived from SS58 (42 prefix) address
                    // SS58: 5GrwvaEF5zXb26Fz9rcQpDWS57CtERHpNehXCPcNoHGKutQY
                    // hex: 0xd43593c715fdd31c61141abd04a99fd6822c8558854ccde39a5684e7a56da27d
                    // Using the full hex key, truncating to the first 20 bytes (the first 40 hex chars)
                    H160::from_str("d43593c715fdd31c61141abd04a99fd6822c8558")
                        .expect("internal H160 is valid; qed"),
                    pallet_evm::GenesisAccount {
                        balance: U256::from_str("0xffffffffffffffffffffffffffffffff")
                            .expect("internal U256 is valid; qed"),
                        code: Default::default(),
                        nonce: Default::default(),
                        storage: Default::default(),
                    },
                );
                map.insert(
                    // H160 address of Gerald dev account
                    // Public address: 0x6Be02d1d3665660d22FF9624b7BE0551ee1Ac91b
                    // Private key: 0x99b3c12287537e38c90a9219d4cb074a89a16e9cdb20bf85728ebd97c343e342
                    // A proper private key should be used to allow testing EVM as Ethereum developer
                    // For example, use it at Metamask, Remix, Truffle configuration, etc
                    // We don't have a good converter between Substrate and Ethereum private keys for now.
                    H160::from_str("6be02d1d3665660d22ff9624b7be0551ee1ac91b")
                        .expect("internal H160 is valid; qed"),
                    pallet_evm::GenesisAccount {
                        balance: U256::from_str("0xffffffffffffffffffffffffffffffff")
                            .expect("internal U256 is valid; qed"),
                        code: Default::default(),
                        nonce: Default::default(),
                        storage: Default::default(),
                    },
                );
                map
            },
        },
        ethereum: EthereumConfig {},
        dynamic_fee: Default::default(),
        base_fee: Default::default(),
    }
}

#[cfg(test)]
mod tests {
    use indoc::indoc;

    use super::*;

    #[test]
    fn deserialize_bioauth_flow_params_extensions() {
        let expected = Extensions {
            robonode_url: Some("dummy_robonode_url".into()),
            webapp_url: Some("dummy_webapp_url".into()),
        };
        let value = serde_json::json!({
            "robonodeUrl": "dummy_robonode_url",
            "webappUrl": "dummy_webapp_url"
        });

        let sample: Extensions = serde_json::from_value(value).unwrap();

        assert_eq!(sample, expected)
    }

    #[test]
    fn deserialize_chain_spec() {
        let chain_spec_file_content = indoc! {r#"
          {
            "name": "Local Testnet",
            "id": "local_testnet",
            "chainType": "Local",
            "bootNodes": [],
            "telemetryEndpoints": null,
            "protocolId": null,
            "properties": null,
            "robonodeUrl": "dummy_robonode_url",
            "webappUrl": "dummy_webapp_url",
            "consensusEngine": null,
            "codeSubstitutes": {},
            "genesis": {}
          }
        "#};
        let bytes = chain_spec_file_content.as_bytes();
        let sample: ChainSpec = ChainSpec::from_json_bytes(bytes).unwrap();

        let expected = Extensions {
            robonode_url: Some("dummy_robonode_url".into()),
            webapp_url: Some("dummy_webapp_url".into()),
        };

        assert_eq!(sample.extensions().to_owned(), expected)
    }
}<|MERGE_RESOLUTION|>--- conflicted
+++ resolved
@@ -2,15 +2,10 @@
 
 use hex_literal::hex;
 use humanode_runtime::{
-<<<<<<< HEAD
-    opaque::SessionKeys, AccountId, BabeConfig, BalancesConfig, BioauthConfig, EVMConfig,
-    EthereumChainIdConfig, EthereumConfig, GenesisConfig, GrandpaConfig, RobonodePublicKeyWrapper,
-    SessionConfig, Signature, SudoConfig, SystemConfig, UnixMilliseconds, WASM_BINARY,
-=======
-    AccountId, BabeConfig, BalancesConfig, BioauthConfig, BioauthId, EVMConfig,
-    EthereumChainIdConfig, EthereumConfig, GenesisConfig, GrandpaConfig, RobonodePublicKeyWrapper,
-    Signature, SudoConfig, SystemConfig, UnixMilliseconds, WASM_BINARY,
->>>>>>> aed234c8
+    opaque::SessionKeys, AccountId, BabeConfig, BalancesConfig, BioauthConfig, BioauthId,
+    EVMConfig, EthereumChainIdConfig, EthereumConfig, GenesisConfig, GrandpaConfig,
+    RobonodePublicKeyWrapper, SessionConfig, Signature, SudoConfig, SystemConfig, UnixMilliseconds,
+    WASM_BINARY,
 };
 use pallet_bioauth::{AuthTicketNonce, Authentication};
 use sc_chain_spec_derive::{ChainSpecExtension, ChainSpecGroup};
@@ -115,7 +110,7 @@
                 robonode_public_key,
                 vec![],
                 vec![pallet_bioauth::Authentication {
-                    public_key: authority_keys_from_seed("Alice").0,
+                    public_key: authority_keys_from_seed("Alice").1,
                     expires_at: AUTHENTICATION_NEVER_EXPIRES,
                 }],
             )
@@ -165,7 +160,7 @@
                 robonode_public_key,
                 vec![],
                 vec![pallet_bioauth::Authentication {
-                    public_key: authority_keys_from_seed("Alice").0,
+                    public_key: authority_keys_from_seed("Alice").1,
                     expires_at: AUTHENTICATION_NEVER_EXPIRES,
                 }],
             )
@@ -191,11 +186,7 @@
     endowed_accounts: Vec<AccountId>,
     robonode_public_key: RobonodePublicKeyWrapper,
     consumed_auth_ticket_nonces: Vec<AuthTicketNonce>,
-<<<<<<< HEAD
-    active_authentications: Vec<Authentication<AccountId, UnixMilliseconds>>,
-=======
     active_authentications: Vec<Authentication<BioauthId, UnixMilliseconds>>,
->>>>>>> aed234c8
 ) -> GenesisConfig {
     GenesisConfig {
         system: SystemConfig {
