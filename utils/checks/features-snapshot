#!/usr/bin/env bash
set -euo pipefail
cd "$(dirname "${BASH_SOURCE[0]}")/../.."

list() {
  cargo metadata --format-version 1 |
<<<<<<< HEAD
    jq '(INDEX(.packages[]; .id)) as $pkgs | .resolve.nodes | map(. | { name: $pkgs[.id].name, version: $pkgs[.id].version, features: (.features | sort) }) | sort_by(.name)' |
=======
    jq '(INDEX(.packages[]; .id)) as $pkgs | .resolve.nodes | map(. | { name: "\($pkgs[.id].name) \($pkgs[.id].version)", features: (.features | sort) }) | sort_by(.name)' |
>>>>>>> be1a73dd
    yq -P .
}

SNAPSHOTS_PATH="utils/checks/snapshots"

CURRENT_SNAPSHOT="$SNAPSHOTS_PATH/features.yaml"
NEW_SNAPSHOT="$SNAPSHOTS_PATH/features.new.yaml"

list >"$NEW_SNAPSHOT"

if ! DIFF="$(diff -u "$CURRENT_SNAPSHOT" "$NEW_SNAPSHOT")"; then
  printf "Features do not match!\n\n"
  printf "Old: %s\nNew: %s\n\n" "$CURRENT_SNAPSHOT" "$NEW_SNAPSHOT"
  printf "Diff:\n%s\n\n" "$DIFF"
  printf "If all looks good do:\n\n  mv %s %s\n\n" "$NEW_SNAPSHOT" "$CURRENT_SNAPSHOT"
  exit 1
fi

# No changes, so cleanup after ourselves.
rm -f "$NEW_SNAPSHOT"<|MERGE_RESOLUTION|>--- conflicted
+++ resolved
@@ -4,11 +4,7 @@
 
 list() {
   cargo metadata --format-version 1 |
-<<<<<<< HEAD
-    jq '(INDEX(.packages[]; .id)) as $pkgs | .resolve.nodes | map(. | { name: $pkgs[.id].name, version: $pkgs[.id].version, features: (.features | sort) }) | sort_by(.name)' |
-=======
     jq '(INDEX(.packages[]; .id)) as $pkgs | .resolve.nodes | map(. | { name: "\($pkgs[.id].name) \($pkgs[.id].version)", features: (.features | sort) }) | sort_by(.name)' |
->>>>>>> be1a73dd
     yq -P .
 }
 
