--- conflicted
+++ resolved
@@ -2237,14 +2237,10 @@
     - syn-error
 - name: proc-macro-error-attr 1.0.4
   features: []
-<<<<<<< HEAD
+- name: proc-macro-warning 0.4.2
+  features:
+    - default
 - name: proc-macro2 1.0.86
-=======
-- name: proc-macro-warning 0.4.2
-  features:
-    - default
-- name: proc-macro2 1.0.85
->>>>>>> 41552f51
   features:
     - default
     - proc-macro
